"""Setup script for Bokeh."""

#-----------------------------------------------------------------------------
# Copyright (c) 2012 - 2014, Continuum Analytics, Inc. All rights reserved.
#
# Powered by the Bokeh Development Team.
#
# The full license is in the file LICENCE.txt, distributed with this software.
#-----------------------------------------------------------------------------

#-----------------------------------------------------------------------------
# Imports
#-----------------------------------------------------------------------------

from __future__ import print_function

# Stdlib imports
import os
import platform
import shutil
import site
import subprocess
import sys
<<<<<<< HEAD

if 'nightly' in sys.argv:
    from setuptools import setup
    assert 'nightly' == sys.argv.pop(2)
    sys.argv.insert(2,"install")
else:
    from distutils.core import setup

=======
from distutils.core import setup
from distutils import dir_util
>>>>>>> 11770364
from os.path import abspath, exists, join, dirname

# Our own imports
import versioneer

#-----------------------------------------------------------------------------
# Globals and constants
#-----------------------------------------------------------------------------

BOKEHJSROOT = 'bokehjs'
BOKEHJSBUILD = join(BOKEHJSROOT, 'build')
BOKEHJSREL = join(BOKEHJSROOT, 'release')

SERVER = 'bokeh/server'

APP = [join(BOKEHJSREL, 'js', 'bokeh.js'),
       join(BOKEHJSREL, 'js', 'bokeh.min.js')]
CSS = join(BOKEHJSREL, 'css')

#-----------------------------------------------------------------------------
# Local utilities
#-----------------------------------------------------------------------------

versioneer.versionfile_source = 'bokeh/_version.py'
versioneer.versionfile_build = 'bokeh/_version.py'
versioneer.tag_prefix = ''  # tags are like 1.2.0
versioneer.parentdir_prefix = 'Bokeh-'  # dirname like 'myproject-1.2.0'

#-----------------------------------------------------------------------------
# Classes and functions
#-----------------------------------------------------------------------------


def package_path(path, package_data_dirs):
    for dirname, _, files in os.walk(path):
        dirname = os.path.relpath(dirname, 'bokeh')
        for f in files:
            package_data_dirs.append(join(dirname, f))


def get_sample_data():
    """Scan sampledata for files with the above extensions and add to
    pkg_data_dirs."""
    data_files = []
    root = join("bokeh", "sampledata")
    for path, dirs, files in os.walk(root):
        for fs in files:
            if fs.endswith(suffix_list):
                data_files.append(join("sampledata", fs))
    return data_files

# You can't install Bokeh in a virtualenv because the lack of getsitepackages()
# This is an open bug: https://github.com/pypa/virtualenv/issues/355
# And this is an intended PR to fix it: https://github.com/pypa/virtualenv/pull/508
# Workaround to fix our issue: https://github.com/ContinuumIO/bokeh/issues/378


def getsitepackages():
    """Returns a list containing all global site-packages directories
    (and possibly site-python)."""

    _is_64bit = (getattr(sys, 'maxsize', None) or getattr(sys, 'maxint')) > 2**32
    _is_pypy = hasattr(sys, 'pypy_version_info')
    _is_jython = sys.platform[:4] == 'java'

    prefixes = [sys.prefix, sys.exec_prefix]

    sitepackages = []
    seen = set()

    for prefix in prefixes:
        if not prefix or prefix in seen:
            continue
        seen.add(prefix)

        if sys.platform in ('os2emx', 'riscos') or _is_jython:
            sitedirs = [os.path.join(prefix, "Lib", "site-packages")]
        elif _is_pypy:
            sitedirs = [os.path.join(prefix, 'site-packages')]
        elif sys.platform == 'darwin' and prefix == sys.prefix:
            if prefix.startswith("/System/Library/Frameworks/"): # Apple's Python
                sitedirs = [os.path.join("/Library/Python", sys.version[:3], "site-packages"),
                            os.path.join(prefix, "Extras", "lib", "python")]

            else:  # any other Python distros on OSX work this way
                sitedirs = [os.path.join(prefix, "lib",
                            "python" + sys.version[:3], "site-packages")]

        elif os.sep == '/':
            sitedirs = [os.path.join(prefix,
                                     "lib",
                                     "python" + sys.version[:3],
                                     "site-packages"),
                        os.path.join(prefix, "lib", "site-python"),
                        os.path.join(prefix, "python" + sys.version[:3], "lib-dynload")]
            lib64_dir = os.path.join(prefix, "lib64", "python" + sys.version[:3], "site-packages")
            if (os.path.exists(lib64_dir) and
                os.path.realpath(lib64_dir) not in [os.path.realpath(p) for p in sitedirs]):
                if _is_64bit:
                    sitedirs.insert(0, lib64_dir)
                else:
                    sitedirs.append(lib64_dir)
            try:
                # sys.getobjects only available in --with-pydebug build
                sys.getobjects
                sitedirs.insert(0, os.path.join(sitedirs[0], 'debug'))
            except AttributeError:
                pass
            # Debian-specific dist-packages directories:
            if sys.version[0] == '2':
                sitedirs.append(os.path.join(prefix, "lib",
                                             "python" + sys.version[:3],
                                             "dist-packages"))
            else:
                sitedirs.append(os.path.join(prefix, "lib",
                                             "python" + sys.version[0],
                                             "dist-packages"))
            sitedirs.append(os.path.join(prefix, "local/lib",
                                         "python" + sys.version[:3],
                                         "dist-packages"))
            sitedirs.append(os.path.join(prefix, "lib", "dist-python"))
        else:
            sitedirs = [prefix, os.path.join(prefix, "lib", "site-packages")]
        if sys.platform == 'darwin':
            # for framework builds *only* we add the standard Apple
            # locations. Currently only per-user, but /Library and
            # /Network/Library could be added too
            if 'Python.framework' in prefix:
                home = os.environ.get('HOME')
                if home:
                    sitedirs.append(
                        os.path.join(home,
                                     'Library',
                                     'Python',
                                     sys.version[:3],
                                     'site-packages'))
        for sitedir in sitedirs:
            sitepackages.append(os.path.abspath(sitedir))
    return sitepackages

#-----------------------------------------------------------------------------
# Main script
#-----------------------------------------------------------------------------

# Set up this checkout or source archive with the right BokehJS files.

build_js = False

if sys.version_info[:2] < (2, 6):
    raise RuntimeError("Bokeh requires python >= 2.6")

# TODO (bev) remove 'devjs' in 0.5
if 'devjs' in sys.argv:
    print("WARNING: 'devjs' is deprecated and will be removed in Bokeh 0.5, please use 'develop'")
    sys.argv.remove("devjs")
    sys.argv.append("develop")

# TODO (bev) remove '--deploy' in 0.5
if '--deploy' in sys.argv:
    print("WARNING: '--deploy' is deprecated and will be removed in Bokeh 0.5, please use '--build_js'")
    sys.argv.remove("--deploy")
    sys.argv.append("--build_js")

if '--build_js' in sys.argv:
    os.chdir('bokehjs')
    build_js = True
    try:
        print("building bokehjs...")
        out = subprocess.check_output([join('node_modules', '.bin', 'grunt'), 'deploy'])
        sys.argv.remove('--build_js')
    except subprocess.CalledProcessError:
        print("ERROR: could not build bokehjs")
        sys.exit(1)
    APP = [join(BOKEHJSBUILD, 'js', 'bokeh.js'),
           join(BOKEHJSBUILD, 'js', 'bokeh.min.js')]
    CSS = join(BOKEHJSBUILD, 'css')
    os.chdir('..')

if exists(join(SERVER, 'static', 'js')):
    shutil.rmtree(join(SERVER, 'static', 'js'))
os.mkdir(join(SERVER, 'static', 'js'))

for app in APP:
    shutil.copy(app, join(SERVER, 'static', 'js'))
shutil.copytree(join(BOKEHJSROOT, 'src', 'vendor'),
                join(SERVER, 'static', 'js', 'vendor'))

if exists(join(SERVER, 'static', 'css')):
    shutil.rmtree(join(SERVER, 'static', 'css'))
shutil.copytree(CSS, join(SERVER, 'static', 'css'))

package_data_dirs = []
package_path(join(SERVER, 'static'), package_data_dirs)
package_path(join(SERVER, 'templates'), package_data_dirs)
package_path(join('bokeh', '_templates'), package_data_dirs)
package_data_dirs.append('server/redis.conf')

suffix_list = ('.csv', '.conf', '.gz', '.json')

package_data_dirs = package_data_dirs + get_sample_data()

scripts = ['bokeh-server']

if '--user' in sys.argv:
    site_packages = site.USER_SITE
else:
    site_packages = getsitepackages()[0]

path_file = join(site_packages, "bokeh.pth")
path = abspath(dirname(__file__))

f = open('bokehjs/src/coffee/main.coffee')
import re
pat = re.compile("Bokeh.version = '(.*)'")
v = pat.search(f.read()).group(1)

print()
if 'devjs' in sys.argv or 'develop' in sys.argv:
    with open(path_file, "w+") as f:
        f.write(path)
    print("Developing bokeh.")
    print("  - writing path '%s' to %s" % (path, path_file))
    if build_js:
        print("  - using BUILT bokehjs from bokehjs/build")
    else:
        print("  - using RELEASED bokehjs (version %s) from bokehjs/release" % v)
    print()
    sys.exit()
elif 'clean' in sys.argv:
    print("Removing prior-built items...")
    dir_util.remove_tree('build/lib/bokeh')
elif 'install' in sys.argv:
    if exists(path_file):
        os.remove(path_file)
        print("Installing bokeh, removing %s" % path_file)
    else:
        print("Installing bokeh.")
    if build_js:
        print("  - using BUILT bokehjs from bokehjs/build")
    else:
        print("  - using RELEASED bokehjs (version %s) from bokehjs/release" % v)
    print()

REQUIRES = [
        'Flask>=0.10.1',
        'Jinja2>=2.7',
        'MarkupSafe>=0.18',
        'Werkzeug>=0.9.1',
        'greenlet>=0.4.1',
        'itsdangerous>=0.21',
        'python-dateutil>=2.1',
        'pytz==2013b',
        'requests>=1.2.3',
        'six>=1.5.2',
        'pygments>=1.6',
        'pystache>=0.5.3',
        'markdown>=2.3.1',
        'PyYAML>=3.10',
        # tests
        'nose>=1.3.0',
        'mock>=1.0.1',
        'colorama>=0.2.7'
    ]

if sys.version_info[:2] == (2, 6):
    REQUIRES.append('argparse>=1.1')

if sys.version_info[0] != 3 and platform.python_implementation() != "PyPy":
    REQUIRES.extend([
        'websocket>=0.2.1',
        'gevent>=1.0',
        'gevent-websocket>=0.9.2',
    ])

if sys.platform != "win32":
    REQUIRES.append('redis>=2.7.6')

if platform.python_implementation() != "PyPy":
    # You need to install PyPy's fork of NumPy to make it work:
    # pip install git+https://bitbucket.org/pypy/numpy.git
    # Also pandas is not yet working with PyPy .
    REQUIRES.extend([
        'numpy>=1.7.1',
        'pandas>=0.11.0'
    ])

setup(
    name='bokeh',
    version=versioneer.get_version(),
    cmdclass=versioneer.get_cmdclass(),
    packages=[
        'bokeh',
        'bokeh.sampledata',
        'bokeh.server',
        'bokeh.server.models',
        'bokeh.server.views',
        'bokeh.server.tests',
        'bokeh.tests',
        'bokeh.transforms'
    ],
    package_data={'bokeh': package_data_dirs},
    author='Continuum Analytics',
    author_email='info@continuum.io',
    url='http://github.com/ContinuumIO/Bokeh',
    description='Statistical and novel interactive HTML plots for Python',
    zip_safe=False,
    license='New BSD',
    scripts=scripts,
    install_requires=REQUIRES,
)<|MERGE_RESOLUTION|>--- conflicted
+++ resolved
@@ -21,7 +21,6 @@
 import site
 import subprocess
 import sys
-<<<<<<< HEAD
 
 if 'nightly' in sys.argv:
     from setuptools import setup
@@ -30,10 +29,7 @@
 else:
     from distutils.core import setup
 
-=======
-from distutils.core import setup
 from distutils import dir_util
->>>>>>> 11770364
 from os.path import abspath, exists, join, dirname
 
 # Our own imports
