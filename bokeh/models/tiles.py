--- conflicted
+++ resolved
@@ -1,12 +1,7 @@
 from __future__ import absolute_import
-<<<<<<< HEAD
-from ..plot_object import PlotObject
-from ..properties import (Any, Dict, Float, String, Int, Bool)
-=======
 from ..model import Model
 
-from ..properties import (Any, Dict, Float, String, Int)
->>>>>>> 2819b349
+from ..properties import (Any, Dict, Float, String, Int, Bool)
 
 class TileSource(Model):
     """ A base class for all tile source types. ``TileSource`` is
