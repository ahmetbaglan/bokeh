""" Models for describing different kinds of ranges of values
in different kinds of spaces (e.g., continuous or categorical)
and with options for "auto sizing".

"""
from __future__ import absolute_import

from ..model import Model
<<<<<<< HEAD
from ..properties import abstract
from ..properties import Int, Float, String, Datetime, Instance, List, Either, Auto, Tuple
=======
from ..core.properties import abstract
from ..core.properties import Int, Float, String, Datetime, Instance, List, Either
>>>>>>> 9b89c899
from .callbacks import Callback
from .renderers import Renderer


@abstract
class Range(Model):
    """ A base class for all range types. ``Range`` is not generally
    useful to instantiate on its own.

    """

    callback = Instance(Callback, help="""
    A callback to run in the browser whenever the range is updated.
    """)


class Range1d(Range):
    """ A fixed, closed range [start, end] in a continuous scalar
    dimension.

    In addition to supplying ``start`` and ``end`` keyword arguments
    to the ``Range1d`` initializer, you can also instantiate with
    the convenience syntax::

        Range(0, 10) # equivalent to Range(start=0, end=10)

    """

    start = Either(Float, Datetime, Int, default=0, help="""
    The start of the range.
    """)

    end = Either(Float, Datetime, Int, default=1, help="""
    The end of the range.
    """)

    bounds = Either(
        Auto,
        Tuple(Float, Float),
        Tuple(Datetime, Datetime),
        Tuple(Int, Int),
        help="""
    The bounds that the range is allowed to go to - typically used to prevent
    the user from panning/zooming/etc away from the data.

    By default, the bounds will be computed to the start and end of the Range.

    Bounds are provided as a tuple of ``(min, max)`` so regardless of whether your range is
    increasing or decreasing, the first item should be the minimum value of the range and the
    second item should be the maximum. Setting min > max will result in a ``ValueError``.

    Setting bounds to ``None`` will allow your plot to pan/zoom as far as you want. If you only
    want to constrain one end of the plot, you can set min or max to None.

    Examples:

        Range1d(0, 1)  # Increasing range, auto-bounded to 0 and 1 (Default behavior)
        Range1d(0, 1, bounds=(-0.1, 1.1))  # Increasing range with bounds at -0.1 and 1.1
        Range1d(1, 0, bounds=(-0.1, 1.1))  # Decreasing range with bounds at -0.1 and 1.1
        Range1d(0, 1, bounds=(0, None))  # Increasing range bounded at minimum of 0, unbounded maximum
        Range1d(start=0, end=1, bounds=None)  # Unbounded range
    """)

    def __init__(self, *args, **kwargs):
        if args and ('start' in kwargs or 'end' in kwargs):
            raise ValueError("'start' and 'end' keywords cannot be used with positional arguments")
        if args and len(args) != 2:
            raise ValueError('Only Range1d(start, end) acceptable when using positional arguments')

        if args:
            kwargs['start'] = args[0]
            kwargs['end'] = args[1]

        super(Range1d, self).__init__(**kwargs)

        if self.bounds and self.bounds != 'auto':
            if self.bounds[0] > self.bounds[1]:
                raise ValueError('Invalid bounds: maximum smaller than minimum. Correct usage: bounds=(min, max)')


@abstract
class DataRange(Range):
    """ A base class for all data range types. ``DataRange`` is not
    generally useful to instantiate on its own.

    """

    names = List(String, help="""
    A list of names to query for. If set, only renderers that
    have a matching value for their ``name`` attribute will be used
    for autoranging.
    """)

    renderers = List(Instance(Renderer), help="""
    An explicit list of renderers to autorange against. If unset,
    defaults to all renderers on a plot.
    """)


class DataRange1d(DataRange):
    """ An auto-fitting range in a continuous scalar dimension.
    The upper and lower bounds are set to the min and max of the data.
    """

    range_padding = Float(0.1, help="""
    A percentage of the total range size to add as padding to
    the range start and end.
    """)

    start = Float(help="""
    An explicitly supplied range start. If provided, will override
    automatically computed start value.
    """)

    end = Float(help="""
    An explicitly supplied range end. If provided, will override
    automatically computed end value.
    """)

    bounds = Either(Auto, Tuple(Float, Float), help="""
    The bounds that the range is allowed to go to - typically used to prevent
    the user from panning/zooming/etc away from the data.

    By default, the bounds will be computed to be the same as the start and end of the DataRange1d.

    Bounds are provided as a tuple of ``(min, max)`` so regardless of whether your range is
    increasing or decreasing, the first item should be the minimum value of the range and the
    second item should be the maximum. Setting min > max will result in a ``ValueError``.

    Setting bounds to None will allow your plot to pan/zoom as far as you want. If you only
    want to constrain one end of the plot, you can set min or max to
    ``None`` e.g. ``DataRange1d(bounds=(None,12))``
    """)

    def __init__(self, *args, **kwargs):
        super(DataRange1d, self).__init__(**kwargs)

        if self.bounds and self.bounds != 'auto':
            if self.bounds[0] > self.bounds[1]:
                raise ValueError('Invalid bounds: maximum smaller than minimum. Correct usage: bounds=(min, max)')


class FactorRange(Range):
    """ A range in a categorical dimension.

    In addition to supplying ``factors`` keyword argument to the
    ``FactorRange`` initializer, you can also instantiate with
    the convenience syntax::

        FactorRange("foo", "bar") # equivalent to FactorRange(factors=["foo", "bar"])

    .. note::
        ``FactorRange`` may be renamed to ``CategoricalRange`` in
        the future.

    """

    offset = Float(0, help="""
    An offset to the (synthetic) range (default: 0)

    .. note::
        The primary usage of this is to support compatibility and integration
        with other plotting systems, and will not generally of interest to
        most users.
    """)

    factors = Either(List(String), List(Int), help="""
    A list of string or integer factors (categories) to comprise
    this categorical range.
    """)

    bounds = Either(Auto, List(String), List(Int), help="""
    The bounds that the range is allowed to go to - typically used to prevent
    the user from panning/zooming/etc away from the data.

    Unlike Range1d and DataRange1d, factors do not have an order and so a min and max cannot be
    provied in the same way. bounds accepts a list of factors, that constrain the displayed factors.

    The plot is then constrained to not pan or zoom beyond the first and last item in the list of
    factors. Providing None allows unlimited panning or zooming.

    By default, bounds will be the same as factors and the plot will not be able to
    pan or zoom beyond the first and last items in factors.

    If you provide a list, then only the factors that are in that list will be displayed on the
    plot and the plot will not pan or zoom outside the first and last items in the shortened
    factors list. Note the order of factors is the defining order for your plot.

    Values of bounds that are not in factors are acceptable and will simply have no impact
    on the plot.

    Examples
    --------

    Default behavior:
        x_range = FactorRange(factors=["apples", "dogs", "peaches", "bananas", "pigs"])

        The plot will display all the factors and you will not be able to pan left of apples or right
        of pigs.

    Constraining behavior:
        x_range = FactorRange(factors=["apples", "dogs", "peaches", "bananas", "pigs"], bounds=["apples", "bananas", "peaches"])

        The plot will display the chart with only the factors ["apples", "peaches", "bananas"] (in that order)
        and the plot will not pan left of apples or right of bananas.
    """)


    def __init__(self, *args, **kwargs):
        if args and "factors" in kwargs:
            raise ValueError("'factors' keyword cannot be used with positional arguments")
        elif args:
            kwargs['factors'] = list(args)
        super(FactorRange, self).__init__(**kwargs)<|MERGE_RESOLUTION|>--- conflicted
+++ resolved
@@ -6,13 +6,8 @@
 from __future__ import absolute_import
 
 from ..model import Model
-<<<<<<< HEAD
-from ..properties import abstract
-from ..properties import Int, Float, String, Datetime, Instance, List, Either, Auto, Tuple
-=======
 from ..core.properties import abstract
-from ..core.properties import Int, Float, String, Datetime, Instance, List, Either
->>>>>>> 9b89c899
+from ..core.properties import Int, Float, String, Datetime, Instance, List, Either, Auto, Tuple
 from .callbacks import Callback
 from .renderers import Renderer
 
