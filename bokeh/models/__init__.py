from __future__ import absolute_import

# This file is excluded from flake8 checking in setup.cfg

<<<<<<< HEAD
from .callbacks import *
=======
from .actions import *
from .annotations import *
>>>>>>> bdfa4bc5
from .axes import *
from .formatters import *
from .glyphs import *
from .grids import *
from .map_plots import *
from .markers import *
from .mappers import *
from .plots import *
from .ranges import *
from .renderers import *
from .sources import *
from .tickers import *
from .tools import *
from .widget import *
from .widgets import *<|MERGE_RESOLUTION|>--- conflicted
+++ resolved
@@ -2,13 +2,9 @@
 
 # This file is excluded from flake8 checking in setup.cfg
 
-<<<<<<< HEAD
+from .annotations import *
+from .axes import *
 from .callbacks import *
-=======
-from .actions import *
-from .annotations import *
->>>>>>> bdfa4bc5
-from .axes import *
 from .formatters import *
 from .glyphs import *
 from .grids import *
