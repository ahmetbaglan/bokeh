--- conflicted
+++ resolved
@@ -2,11 +2,7 @@
 
     {%- if not skip %}
     <div>
-<<<<<<< HEAD
-        <a href="http://bokeh.pydata.org" class="bk-logo bk-logo-small"/>
-=======
-        <a href="http://bokeh.pydata.org" class="bk-logo bk-logo-small bk-logo-notebook"/>
->>>>>>> faa97234
+        <a href="http://bokeh.pydata.org" target="_blank" class="bk-logo bk-logo-small bk-logo-notebook"/>
         <span>BokehJS successfully loaded.</span>
     </div>
 
