--- conflicted
+++ resolved
@@ -1,1188 +1,5 @@
 import unittest
 
-<<<<<<< HEAD
-
-def get_prop_set(class_object):
-    # all this does is get a list of every property implemented by the object that is not present in the baseclasses of said object
-    # note it wont detect overridden properties!
-    base_classes = list(inspect.getmro(class_object))
-    base_classes.remove(class_object)
-    base_properties = []
-    for base_class in base_classes:
-        base_properties.extend(dir(base_class))
-    class_properties = set(dir(class_object)).difference(set(base_properties))
-    return class_properties
-
-GENERIC_LINE_DICT = {
-    'line_color': {'value': 'black'},
-    'line_alpha': {'field': 1.0, 'units': 'data'},
-    'line_width': {'field': 'line_width', 'units': 'data'}
-}
-
-GENERIC_FILL_DICT = {
-    'fill_color': {'value': 'gray'},
-    'fill_alpha': {'field': 1.0, 'units': 'data'},
-}
-
-GENERIC_TEXT_DICT = {
-    'text'      : {'field': 'text', 'units': 'data'},
-    'text_color': {'value': 'black'},
-    'text_alpha': {'field': 1.0, 'units': 'data'},
-}
-
-GENERIC_XY_DICT = {
-    'y': {'units': 'data', 'field': 'y'},
-    'x': {'units': 'data', 'field': 'x'},
-}
-
-GENERIC_GLYPH_DICT = {}
-GENERIC_GLYPH_DICT.update(GENERIC_XY_DICT)
-GENERIC_GLYPH_DICT.update(GENERIC_LINE_DICT)
-GENERIC_GLYPH_DICT.update(GENERIC_FILL_DICT)
-
-GENERIC_MARKER_DICT = {
-    'size': {'units': 'screen', 'value': 4},
-}
-GENERIC_MARKER_DICT.update(GENERIC_XY_DICT)
-GENERIC_MARKER_DICT.update(GENERIC_LINE_DICT)
-GENERIC_MARKER_DICT.update(GENERIC_FILL_DICT)
-
-
-# Glyph Baseclasses
-class TestBaseGlyph(unittest.TestCase):
-
-    def setUp(self):
-        from bokeh.glyphs import BaseGlyph
-        self.test_glyph = BaseGlyph()
-
-    def test_expected_properties(self):
-        expected_properties = set(['visible', 'margin', 'halign', 'valign', 'radius_units', 'length_units', 'angle_units', 'start_angle_units', 'end_angle_units'])
-        actual_properties = get_prop_set(type(self.test_glyph))
-        self.assertTrue(expected_properties.issubset(actual_properties))
-
-    def test_expected_values(self):
-        self.assertEqual(self.test_glyph.radius_units, 'screen')
-        self.assertEqual(self.test_glyph.length_units, 'screen')
-        self.assertEqual(self.test_glyph.angle_units, 'deg')
-        self.assertEqual(self.test_glyph.start_angle_units, 'deg')
-        self.assertEqual(self.test_glyph.end_angle_units, 'deg')
-
-        self.test_glyph.radius_units = 'data'
-        self.test_glyph.length_units = 'data'
-        self.test_glyph.angle_units = 'rad'
-        self.test_glyph.start_angle_units = 'rad'
-        self.test_glyph.end_angle_units = 'rad'
-
-    def test_to_glyphspec(self):
-        self.assertEqual(self.test_glyph.to_glyphspec(), {'type': 'BaseGlyph'})
-        self.test_glyph.visible = False
-        self.test_glyph.margin = 5
-        self.assertEqual(self.test_glyph.to_glyphspec(), {'type': 'BaseGlyph'})
-
-    def test_constructor(self):
-        from bokeh.glyphs import BaseGlyph
-        test_glyph = BaseGlyph(visible=True, margin=8)
-        self.assertEqual(test_glyph.to_glyphspec(), {'type': 'BaseGlyph'})
-
-# Basic Shapes
-
-
-class TestMarker(unittest.TestCase):
-
-    def setUp(self):
-        from bokeh.glyphs import Marker
-        self.test_marker = Marker()
-
-    def test_expected_properties(self):
-        expected_properties = set(['x', 'y', 'size'])
-        actual_properties = get_prop_set(type(self.test_marker))
-        self.assertTrue(expected_properties.issubset(actual_properties))
-
-    def test_expected_values(self):
-        self.assertEqual(self.test_marker.size, 4)
-        self.assertEqual(self.test_marker.x, 'x')
-        self.assertEqual(self.test_marker.y, 'y')
-
-    def test_to_glyphspec(self):
-        expected = dict(GENERIC_MARKER_DICT)
-        expected['type'] = 'Marker'
-        self.assertEqual(self.test_marker.to_glyphspec(), expected)
-        self.test_marker.x = 20
-        self.test_marker.y = 50
-        self.test_marker.size = 100
-        expected['x'] = {'units': 'data', 'value': 20}
-        expected['y'] = {'units': 'data', 'value': 50}
-        expected['size'] = {'units': 'screen', 'value': 100}
-        self.assertEqual(self.test_marker.to_glyphspec(), expected)
-
-
-class TestCircle(unittest.TestCase):
-
-    def setUp(self):
-        from bokeh.glyphs import Circle
-        self.test_circle = Circle()
-
-    def test_expected_properties(self):
-        expected_properties = set(['radius'])
-        actual_properties = get_prop_set(type(self.test_circle))
-        self.assertTrue(expected_properties.issubset(actual_properties))
-
-    def test_expected_values(self):
-        self.assertEqual(self.test_circle.radius, None)
-        self.assertEqual(self.test_circle.__view_model__, 'circle')
-
-    def test_to_glyphspec(self):
-        expected = dict(GENERIC_GLYPH_DICT)
-        expected['type'] = 'circle'
-        expected['size'] = {'value': 4, 'units': 'screen'}
-        self.assertEqual(self.test_circle.to_glyphspec(), expected)
-        # self.test_circle.size = 6
-        # expected['size'] = {'value': 6, 'units': 'screen'}
-        # self.assertEqual(self.test_circle.to_glyphspec(), expected)
-        self.test_circle.radius = 500
-        del expected['size']
-        expected['radius'] = {'units': 'data', 'value': 500}
-        self.assertEqual(self.test_circle.to_glyphspec(), expected)
-
-
-class TestSquare(unittest.TestCase):
-
-    def setUp(self):
-        from bokeh.glyphs import Square
-        self.test_square = Square()
-
-    def test_expected_properties(self):
-        expected_properties = set(['angle'])
-        actual_properties = get_prop_set(type(self.test_square))
-        self.assertTrue(expected_properties.issubset(actual_properties))
-
-    def test_expected_values(self):
-        self.assertEqual(self.test_square.__view_model__, 'square')
-
-    def test_to_glyphspec(self):
-        expected = dict(GENERIC_MARKER_DICT)
-        expected['type'] = 'square'
-        expected['angle'] = {'units': 'data', 'field': 'angle'}
-        self.assertEqual(self.test_square.to_glyphspec(), expected)
-        self.test_square.angle = 90
-        expected['angle'] = {'units': 'data', 'value': 90}
-        self.assertEqual(self.test_square.to_glyphspec(), expected)
-
-
-class TestTriangle(unittest.TestCase):
-
-    def setUp(self):
-        from bokeh.glyphs import Triangle
-        self.test_triangle = Triangle()
-
-    def test_expected_values(self):
-        self.assertEqual(self.test_triangle.__view_model__, 'triangle')
-
-    def test_to_glyphspec(self):
-        expected = dict(GENERIC_MARKER_DICT)
-        expected['type'] = 'triangle'
-        self.assertEqual(self.test_triangle.to_glyphspec(), expected)
-
-
-class TestCross(unittest.TestCase):
-
-    def setUp(self):
-        from bokeh.glyphs import Cross
-        self.test_cross = Cross()
-
-    def test_expected_values(self):
-        self.assertEqual(self.test_cross.__view_model__, 'cross')
-
-    def test_to_glyphspec(self):
-        expected = dict(GENERIC_MARKER_DICT)
-        expected['type'] = 'cross'
-        self.assertEqual(self.test_cross.to_glyphspec(), expected)
-
-
-class TestXmarker(unittest.TestCase):
-
-    def setUp(self):
-        from bokeh.glyphs import Xmarker
-        self.test_x_marker = Xmarker()
-
-    def test_expected_values(self):
-        self.assertEqual(self.test_x_marker.__view_model__, 'x')
-
-    def test_to_glyphspec(self):
-        expected = dict(GENERIC_MARKER_DICT)
-        expected['type'] = 'x'
-        self.assertEqual(self.test_x_marker.to_glyphspec(), expected)
-
-
-class TestDiamond(unittest.TestCase):
-
-    def setUp(self):
-        from bokeh.glyphs import Diamond
-        self.test_diamond = Diamond()
-
-    def test_expected_values(self):
-        self.assertEqual(self.test_diamond.__view_model__, 'diamond')
-
-    def test_to_glyphspec(self):
-        expected = dict(GENERIC_MARKER_DICT)
-        expected['type'] = 'diamond'
-        self.assertEqual(self.test_diamond.to_glyphspec(), expected)
-
-
-class TestInvertedTriangle(unittest.TestCase):
-
-    def setUp(self):
-        from bokeh.glyphs import InvertedTriangle
-        self.test_inverted_triangle = InvertedTriangle()
-
-    def test_expected_values(self):
-        self.assertEqual(self.test_inverted_triangle.__view_model__, 'inverted_triangle')
-
-    def test_to_glyphspec(self):
-        expected = dict(GENERIC_MARKER_DICT)
-        expected['type'] = 'inverted_triangle'
-        self.assertEqual(self.test_inverted_triangle.to_glyphspec(), expected)
-
-
-class TestSquareX(unittest.TestCase):
-
-    def setUp(self):
-        from bokeh.glyphs import SquareX
-        self.test_square_x = SquareX()
-
-    def test_expected_values(self):
-        self.assertEqual(self.test_square_x.__view_model__, 'square_x')
-
-    def test_to_glyphspec(self):
-        expected = dict(GENERIC_MARKER_DICT)
-        expected['type'] = 'square_x'
-        self.assertEqual(self.test_square_x.to_glyphspec(), expected)
-
-
-class TestAsterisk(unittest.TestCase):
-
-    def setUp(self):
-        from bokeh.glyphs import Asterisk
-        self.test_asterisk = Asterisk()
-
-    def test_expected_values(self):
-        self.assertEqual(self.test_asterisk.__view_model__, 'asterisk')
-
-    def test_to_glyphspec(self):
-        expected = dict(GENERIC_MARKER_DICT)
-        expected['type'] = 'asterisk'
-        self.assertEqual(self.test_asterisk.to_glyphspec(), expected)
-
-
-class TestDiamondCross(unittest.TestCase):
-
-    def setUp(self):
-        from bokeh.glyphs import DiamondCross
-        self.test_diamond_cross = DiamondCross()
-
-    def test_expected_values(self):
-        self.assertEqual(self.test_diamond_cross.__view_model__, 'diamond_cross')
-
-    def test_to_glyphspec(self):
-        expected = dict(GENERIC_MARKER_DICT)
-        expected['type'] = 'diamond_cross'
-        self.assertEqual(self.test_diamond_cross.to_glyphspec(), expected)
-
-
-class TestCircleCross(unittest.TestCase):
-
-    def setUp(self):
-        from bokeh.glyphs import CircleCross
-        self.test_circle_cross = CircleCross()
-
-    def test_expected_values(self):
-        self.assertEqual(self.test_circle_cross.__view_model__, 'circle_cross')
-
-    def test_to_glyphspec(self):
-        expected = dict(GENERIC_MARKER_DICT)
-        expected['type'] = 'circle_cross'
-        self.assertEqual(self.test_circle_cross.to_glyphspec(), expected)
-
-
-class TestSquareCross(unittest.TestCase):
-
-    def setUp(self):
-        from bokeh.glyphs import SquareCross
-        self.test_square_cross = SquareCross()
-
-    def test_expected_values(self):
-        self.assertEqual(self.test_square_cross.__view_model__, 'square_cross')
-
-    def test_to_glyphspec(self):
-        expected = dict(GENERIC_MARKER_DICT)
-        expected['type'] = 'square_cross'
-        self.assertEqual(self.test_square_cross.to_glyphspec(), expected)
-
-
-class TestCircleX(unittest.TestCase):
-
-    def setUp(self):
-        from bokeh.glyphs import CircleX
-        self.test_circle_x = CircleX()
-
-    def test_expected_values(self):
-        self.assertEqual(self.test_circle_x.__view_model__, 'circle_x')
-
-    def test_to_glyphspec(self):
-        expected = dict(GENERIC_MARKER_DICT)
-        expected['type'] = 'circle_x'
-        self.assertEqual(self.test_circle_x.to_glyphspec(), expected)
-
-# More complicated shapes
-
-
-class TestAnnularWedge(unittest.TestCase):
-
-    def setUp(self):
-        from bokeh.glyphs import AnnularWedge
-        self.test_annular_wedge = AnnularWedge()
-
-    def test_expected_properties(self):
-        expected_properties = set(['x', 'y', 'inner_radius', 'outer_radius', 'start_angle', 'end_angle', 'direction'])
-        actual_properties = get_prop_set(type(self.test_annular_wedge))
-        self.assertTrue(expected_properties.issubset(actual_properties))
-
-    def test_expected_values(self):
-        self.assertEqual(self.test_annular_wedge.__view_model__, 'annular_wedge')
-        self.assertEqual(self.test_annular_wedge.x, 'x')
-        self.assertEqual(self.test_annular_wedge.y, 'y')
-        self.assertEqual(self.test_annular_wedge.inner_radius, None)
-        self.assertEqual(self.test_annular_wedge.outer_radius, None)
-        self.assertEqual(self.test_annular_wedge.start_angle, 'start_angle')
-        self.assertEqual(self.test_annular_wedge.end_angle, 'end_angle')
-
-        self.assertEqual(self.test_annular_wedge.direction, 'clock')
-        self.test_annular_wedge.direction = 'anticlock'
-
-    def test_to_glyphspec(self):
-        expected = dict(GENERIC_GLYPH_DICT)
-        expected['type'] = 'annular_wedge'
-        expected.update({
-            'start_angle':  {'units': 'data', 'field': 'start_angle'},
-            'end_angle':    {'units': 'data', 'field': 'end_angle'},
-            'outer_radius': {},
-            'inner_radius': {},
-        })
-        self.assertEqual(self.test_annular_wedge.to_glyphspec(), expected)
-        self.test_annular_wedge.x = 50
-        self.test_annular_wedge.y = 100
-        self.test_annular_wedge.inner_radius = 50
-        self.test_annular_wedge.outer_radius = 51
-        self.test_annular_wedge.start_angle = 91
-        self.test_annular_wedge.end_angle = 92
-        self.test_annular_wedge.direction = 'anticlock'
-        expected.update({
-            'x':            {'units': 'data', 'value': 50},
-            'y':            {'units': 'data', 'value': 100},
-            'start_angle':  {'units': 'data', 'value': 91},
-            'end_angle':    {'units': 'data', 'value': 92},
-            'outer_radius': {'units': 'data', 'value': 51},
-            'inner_radius': {'units': 'data', 'value': 50},
-        })
-        self.assertEqual(self.test_annular_wedge.to_glyphspec(), expected)
-
-
-class TestAnnulus(unittest.TestCase):
-
-    def setUp(self):
-        from bokeh.glyphs import Annulus
-        self.test_annulus = Annulus()
-
-    def test_expected_properties(self):
-        expected_properties = set(['x', 'y', 'inner_radius', 'outer_radius'])
-        actual_properties = get_prop_set(type(self.test_annulus))
-        self.assertTrue(expected_properties.issubset(actual_properties))
-
-    def test_expected_values(self):
-        self.assertEqual(self.test_annulus.__view_model__, 'annulus')
-        self.assertEqual(self.test_annulus.x, 'x')
-        self.assertEqual(self.test_annulus.y, 'y')
-        self.assertEqual(self.test_annulus.inner_radius, None)
-        self.assertEqual(self.test_annulus.outer_radius, None)
-
-    def test_to_glyphspec(self):
-        expected = dict(GENERIC_GLYPH_DICT)
-        expected['type'] = 'annulus'
-        expected.update({
-            'outer_radius': {},
-            'inner_radius': {},
-        })
-        self.assertEqual(self.test_annulus.to_glyphspec(), expected)
-        self.test_annulus.x = 50
-        self.test_annulus.y = 100
-        self.test_annulus.inner_radius = 61
-        self.test_annulus.outer_radius = 62
-        expected.update({
-            'x':            {'units': 'data', 'value': 50},
-            'y':            {'units': 'data', 'value': 100},
-            'outer_radius': {'units': 'data', 'value': 62},
-            'inner_radius': {'units': 'data', 'value': 61},
-        })
-        self.assertEqual(self.test_annulus.to_glyphspec(), expected)
-
-
-class TestArc(unittest.TestCase):
-
-    def setUp(self):
-        from bokeh.glyphs import Arc
-        self.test_arc = Arc()
-
-    def test_expected_properties(self):
-        expected_properties = set(['x', 'y', 'radius', 'start_angle', 'end_angle', 'direction'])
-        actual_properties = get_prop_set(type(self.test_arc))
-        self.assertTrue(expected_properties.issubset(actual_properties))
-
-    def test_expected_values(self):
-        self.assertEqual(self.test_arc.__view_model__, 'arc')
-        self.assertEqual(self.test_arc.x, 'x')
-        self.assertEqual(self.test_arc.y, 'y')
-        self.assertEqual(self.test_arc.radius, None)
-        self.assertEqual(self.test_arc.start_angle, 'start_angle')
-        self.assertEqual(self.test_arc.end_angle, 'end_angle')
-        self.assertEqual(self.test_arc.direction, 'clock')
-        self.test_arc.direction = 'anticlock'
-
-    def test_to_glyphspec(self):
-        expected = dict(GENERIC_GLYPH_DICT)
-        del expected['fill_color']  # only has line props
-        del expected['fill_alpha']  # only has line pros:ps
-        expected['type'] = 'arc'
-        expected.update({
-            'radius': {},
-            'start_angle':  {'units': 'data', 'field': 'start_angle'},
-            'end_angle':    {'units': 'data', 'field': 'end_angle'},
-        })
-        self.assertEqual(self.test_arc.to_glyphspec(), expected)
-        self.test_arc.x = 50
-        self.test_arc.y = 100
-        self.test_arc.radius = 51
-        self.test_arc.start_angle = 52
-        self.test_arc.end_angle = 53
-        self.test_arc.direction = 'anticlock'
-        expected.update({
-            'x':            {'units': 'data', 'value': 50},
-            'y':            {'units': 'data', 'value': 100},
-            'radius':       {'units': 'data', 'value': 51},
-            'start_angle':  {'units': 'data', 'value': 52},
-            'end_angle':    {'units': 'data', 'value': 53},
-        })
-        self.assertEqual(self.test_arc.to_glyphspec(), expected)
-
-
-class TestBezier(unittest.TestCase):
-
-    def setUp(self):
-        from bokeh.glyphs import Bezier
-        self.test_bezier = Bezier()
-
-    def test_expected_properties(self):
-        expected_properties = set(['x0', 'y0', 'x1', 'y1', 'cx0', 'cy0', 'cx1', 'cy1'])
-        actual_properties = get_prop_set(type(self.test_bezier))
-        self.assertTrue(expected_properties.issubset(actual_properties))
-
-    def test_expected_values(self):
-        self.assertEqual(self.test_bezier.__view_model__, 'bezier')
-        self.assertEqual(self.test_bezier.x0, 'x0')
-        self.assertEqual(self.test_bezier.y0, 'y0')
-        self.assertEqual(self.test_bezier.x1, 'x1')
-        self.assertEqual(self.test_bezier.y1, 'y1')
-        self.assertEqual(self.test_bezier.cx0, 'cx0')
-        self.assertEqual(self.test_bezier.cy0, 'cy0')
-        self.assertEqual(self.test_bezier.cx1, 'cx1')
-        self.assertEqual(self.test_bezier.cy1, 'cy1')
-
-    def test_to_glyphspec(self):
-        expected = dict(GENERIC_LINE_DICT)
-        expected['type'] = 'bezier'
-        expected.update({
-            'x0': {'units': 'data', 'field': 'x0'},
-            'x1': {'units': 'data', 'field': 'x1'},
-            'y0': {'units': 'data', 'field': 'y0'},
-            'y1': {'units': 'data', 'field': 'y1'},
-            'cx0': {'units': 'data', 'field': 'cx0'},
-            'cy0': {'units': 'data', 'field': 'cy0'},
-            'cx1': {'units': 'data', 'field': 'cx1'},
-            'cy1': {'units': 'data', 'field': 'cy1'},
-        })
-        self.assertEqual(self.test_bezier.to_glyphspec(), expected)
-        self.test_bezier.x0 = 1
-        self.test_bezier.x1 = 2
-        self.test_bezier.cx0 = 3
-        self.test_bezier.cx1 = 4
-        self.test_bezier.y0 = 5
-        self.test_bezier.y1 = 6
-        self.test_bezier.cy0 = 7
-        self.test_bezier.cy1 = 8
-        expected.update({
-            'x0': {'units': 'data', 'value': 1},
-            'x1': {'units': 'data', 'value': 2},
-            'y0': {'units': 'data', 'value': 5},
-            'y1': {'units': 'data', 'value': 6},
-            'cx0': {'units': 'data', 'value': 3},
-            'cx1': {'units': 'data', 'value': 4},
-            'cy0': {'units': 'data', 'value': 7},
-            'cy1': {'units': 'data', 'value': 8},
-        })
-        self.assertEqual(self.test_bezier.to_glyphspec(), expected)
-
-
-class TestImageURL(unittest.TestCase):
-
-    def setUp(self):
-        from bokeh.glyphs import ImageURL
-        self.test_image_url = ImageURL()
-
-    def test_expected_properties(self):
-        expected_properties = set(['url', 'x', 'y', 'w', 'h', 'angle'])
-        actual_properties = get_prop_set(type(self.test_image_url))
-        self.assertTrue(expected_properties.issubset(actual_properties))
-
-    def test_expected_values(self):
-        self.assertEqual(self.test_image_url.__view_model__, 'image_url')
-        self.assertEqual(self.test_image_url.url, 'url')
-        self.assertEqual(self.test_image_url.x, 'x')
-        self.assertEqual(self.test_image_url.y, 'y')
-        self.assertEqual(self.test_image_url.w, 'w')
-        self.assertEqual(self.test_image_url.h, 'h')
-        self.assertEqual(self.test_image_url.angle, 'angle')
-
-    def test_to_glyphspec(self):
-        self.assertEqual(self.test_image_url.to_glyphspec(), {
-            'url': {'units': 'data', 'field': 'url'},
-            'x': {'units': 'data', 'field': 'x'},
-            'y': {'units': 'data', 'field': 'y'},
-            'w': {'units': 'data', 'field': 'w'},
-            'h': {'units': 'data', 'field': 'h'},
-            'angle': {'units': 'data', 'field': 'angle'},
-            'type': 'image_url',
-        })
-
-        self.test_image_url.url = ['foo']
-        self.test_image_url.x = 50
-        self.test_image_url.y = 51
-        self.test_image_url.w = 60
-        self.test_image_url.h = 61
-        self.test_image_url.angle = 90
-
-        self.assertEqual(self.test_image_url.to_glyphspec(), {
-            'url': {'units': 'data', 'value': ['foo']},
-            'x': {'units': 'data', 'value': 50},
-            'y': {'units': 'data', 'value': 51},
-            'w': {'units': 'data', 'value': 60},
-            'h': {'units': 'data', 'value': 61},
-            'angle': {'units': 'data', 'value': 90},
-            'type': 'image_url',
-        })
-
-class TestImage(unittest.TestCase):
-
-    def setUp(self):
-        from bokeh.glyphs import Image
-        self.test_image = Image()
-
-    def test_expected_properties(self):
-        expected_properties = set(['image', 'x', 'y', 'dw', 'dh'])
-        actual_properties = get_prop_set(type(self.test_image))
-        self.assertTrue(expected_properties.issubset(actual_properties))
-
-    def test_expected_values(self):
-        self.assertEqual(self.test_image.image, 'image')
-        self.assertEqual(self.test_image.x, 'x')
-        self.assertEqual(self.test_image.y, 'y')
-        self.assertEqual(self.test_image.dw, 'dw')
-        self.assertEqual(self.test_image.dh, 'dh')
-        self.assertEqual(self.test_image.__view_model__, 'image')
-
-    def test_to_glyphspec(self):
-        self.assertEqual(self.test_image.to_glyphspec(),
-                         {'dh': {'units': 'data', 'field': 'dh'},
-                          'image': {'units': 'data', 'field': 'image'},
-                          'dw': {'units': 'data', 'field': 'dw'},
-                          'y': {'units': 'data', 'field': 'y'},
-                          'x': {'units': 'data', 'field': 'x'},
-                          'type': 'image'})
-        self.test_image.image = 'image image image'
-        self.test_image.width = 500
-        self.test_image.height = 600
-        self.test_image.x = 50
-        self.test_image.y = 51
-        self.test_image.dw = 53
-        self.test_image.dh = 54
-        self.assertEqual(self.test_image.to_glyphspec(),
-                         {'dh': {'units': 'data', 'value': 54},
-                          'image': {'units': 'data', 'field': 'image image image'},
-                          'x': {'units': 'data', 'value': 50},
-                          'y': {'units': 'data', 'value': 51},
-                          'dw': {'units': 'data', 'value': 53},
-                          'type': 'image'})
-
-
-class TestImageRGBA(unittest.TestCase):
-
-    def setUp(self):
-        from bokeh.glyphs import ImageRGBA
-        self.test_imagergba = ImageRGBA()
-
-    def test_expected_properties(self):
-        expected_properties = set(['image', 'x', 'y', 'dw', 'dh', ])
-        actual_properties = get_prop_set(type(self.test_imagergba))
-        self.assertTrue(expected_properties.issubset(actual_properties))
-
-    def test_expected_values(self):
-        self.assertEqual(self.test_imagergba.image, 'image')
-        self.assertEqual(self.test_imagergba.x, 'x')
-        self.assertEqual(self.test_imagergba.y, 'y')
-        self.assertEqual(self.test_imagergba.dw, 'dw')
-        self.assertEqual(self.test_imagergba.dh, 'dh')
-        self.assertEqual(self.test_imagergba.__view_model__, 'image_rgba')
-
-    def test_to_glyphspec(self):
-        self.assertEqual(self.test_imagergba.to_glyphspec(), {'dh': {'units': 'data', 'field': 'dh'}, 'image': {'units': 'data', 'field': 'image'}, 'dw': {'units': 'data', 'field': 'dw'}, 'y': {'units': 'data', 'field': 'y'}, 'x': {'units': 'data', 'field': 'x'}, 'type': 'image_rgba'})
-        self.test_imagergba.image = 'image image image'
-        self.test_imagergba.width = 500
-        self.test_imagergba.height = 600
-        self.test_imagergba.x = 50
-        self.test_imagergba.y = 51
-        self.test_imagergba.dw = 53
-        self.test_imagergba.dh = 54
-        self.assertEqual(self.test_imagergba.to_glyphspec(), {'dh': {'units': 'data', 'value': 54}, 'image': {'units': 'data', 'field': 'image image image'}, 'x': {'units': 'data', 'value': 50}, 'y': {'units': 'data', 'value': 51}, 'dw': {'units': 'data', 'value': 53}, 'type': 'image_rgba'})
-
-
-class TestLine(unittest.TestCase):
-
-    def setUp(self):
-        from bokeh.glyphs import Line
-        self.test_line = Line()
-
-    def test_expected_properties(self):
-        expected_properties = set(['x', 'y'])
-        actual_properties = get_prop_set(type(self.test_line))
-        self.assertTrue(expected_properties.issubset(actual_properties))
-
-    def test_expected_values(self):
-        self.assertEqual(self.test_line.x, 'x')
-        self.assertEqual(self.test_line.y, 'y')
-        self.assertEqual(self.test_line.__view_model__, 'line')
-
-    def test_to_glyphspec(self):
-        expected = dict(GENERIC_XY_DICT)
-        expected.update(GENERIC_LINE_DICT)
-        expected['type'] = 'line'
-        self.assertEqual(self.test_line.to_glyphspec(), expected)
-        self.test_line.x = [50]
-        self.test_line.y = [51]
-        expected.update({
-            'x':  {'units': 'data', 'value': [50]},
-            'y':  {'units': 'data', 'value': [51]},
-        })
-        self.assertEqual(self.test_line.to_glyphspec(), expected)
-
-
-class TestMultiLine(unittest.TestCase):
-
-    def setUp(self):
-        from bokeh.glyphs import MultiLine
-        self.test_multiline = MultiLine()
-
-    def test_expected_properties(self):
-        expected_properties = set(['xs', 'ys'])
-        actual_properties = get_prop_set(type(self.test_multiline))
-        self.assertTrue(expected_properties.issubset(actual_properties))
-
-    def test_expected_values(self):
-        self.assertEqual(self.test_multiline.xs, 'xs')
-        self.assertEqual(self.test_multiline.ys, 'ys')
-        self.assertEqual(self.test_multiline.__view_model__, 'multi_line')
-
-    def test_to_glyphspec(self):
-        expected = dict(GENERIC_LINE_DICT)
-        expected['type'] = 'multi_line'
-        expected.update({
-            'xs':  {'units': 'data', 'field': 'xs'},
-            'ys':  {'units': 'data', 'field': 'ys'},
-        })
-        self.assertEqual(self.test_multiline.to_glyphspec(), expected)
-        self.test_multiline.xs = [50]
-        self.test_multiline.ys = [51]
-        expected.update({
-            'xs':  {'units': 'data', 'value': [50]},
-            'ys':  {'units': 'data', 'value': [51]},
-        })
-        self.assertEqual(self.test_multiline.to_glyphspec(), expected)
-
-
-class TestOval(unittest.TestCase):
-
-    def setUp(self):
-        from bokeh.glyphs import Oval
-        self.test_oval = Oval()
-
-    def test_expected_properties(self):
-        expected_properties = set(['x', 'y', 'width', 'height', 'angle'])
-        actual_properties = get_prop_set(type(self.test_oval))
-        self.assertTrue(expected_properties.issubset(actual_properties))
-
-    def test_expected_values(self):
-        self.assertEqual(self.test_oval.x, 'x')
-        self.assertEqual(self.test_oval.y, 'y')
-        self.assertEqual(self.test_oval.width, 'width')
-        self.assertEqual(self.test_oval.height, 'height')
-        self.assertEqual(self.test_oval.angle, 'angle')
-        self.assertEqual(self.test_oval.__view_model__, 'oval')
-
-    def test_to_glyphspec(self):
-        expected = dict(GENERIC_GLYPH_DICT)
-        expected['type'] = 'oval'
-        expected.update({
-            'angle':  {'units': 'data', 'field': 'angle'},
-            'height': {'units': 'data', 'field': 'height'},
-            'width':  {'units': 'data', 'field': 'width'},
-        })
-        self.assertEqual(self.test_oval.to_glyphspec(), expected)
-        self.test_oval.x = 50
-        self.test_oval.y = 51
-        self.test_oval.width = 500
-        self.test_oval.height = 501
-        self.test_oval.angle = 90
-        expected.update({
-            'x':      {'units': 'data', 'value': 50},
-            'y':      {'units': 'data', 'value': 51},
-            'angle':  {'units': 'data', 'value': 90},
-            'height': {'units': 'data', 'value': 501},
-            'width':  {'units': 'data', 'value': 500},
-        })
-        self.assertEqual(self.test_oval.to_glyphspec(), expected)
-
-
-class TestPatch(unittest.TestCase):
-
-    def setUp(self):
-        from bokeh.glyphs import Patch
-        self.test_patch = Patch()
-
-    def test_expected_properties(self):
-        expected_properties = set(['x', 'y'])
-        actual_properties = get_prop_set(type(self.test_patch))
-        self.assertTrue(expected_properties.issubset(actual_properties))
-
-    def test_expected_values(self):
-        self.assertEqual(self.test_patch.x, 'x')
-        self.assertEqual(self.test_patch.y, 'y')
-        self.assertEqual(self.test_patch.__view_model__, 'patch')
-
-    def test_to_glyphspec(self):
-        expected = dict(GENERIC_GLYPH_DICT)
-        expected['type'] = 'patch'
-        self.assertEqual(self.test_patch.to_glyphspec(), expected)
-        self.test_patch.x = [50]
-        self.test_patch.y = [51]
-        expected.update({
-            'x':  {'units': 'data', 'value': [50]},
-            'y':  {'units': 'data', 'value': [51]},
-        })
-        self.assertEqual(self.test_patch.to_glyphspec(), expected)
-
-
-class TestPatches(unittest.TestCase):
-
-    def setUp(self):
-        from bokeh.glyphs import Patches
-        self.test_patches = Patches()
-
-    def test_expected_properties(self):
-        expected_properties = set(['xs', 'ys'])
-        actual_properties = get_prop_set(type(self.test_patches))
-        self.assertTrue(expected_properties.issubset(actual_properties))
-
-    def test_expected_values(self):
-        self.assertEqual(self.test_patches.xs, 'xs')
-        self.assertEqual(self.test_patches.ys, 'ys')
-        self.assertEqual(self.test_patches.__view_model__, 'patches')
-
-    def test_to_glyphspec(self):
-        expected = dict(GENERIC_FILL_DICT)
-        expected.update(GENERIC_LINE_DICT)
-        expected['type'] = 'patches'
-        expected.update({
-            'xs':   {'units': 'data', 'field': 'xs'},
-            'ys':  {'units': 'data', 'field': 'ys'},
-        })
-        self.assertEqual(self.test_patches.to_glyphspec(), expected)
-        self.test_patches.xs = [50]
-        self.test_patches.ys = [51]
-        expected.update({
-            'xs':   {'units': 'data', 'value': [50]},
-            'ys':  {'units': 'data', 'value': [51]},
-        })
-        self.assertEqual(self.test_patches.to_glyphspec(), expected)
-
-
-class TestQuad(unittest.TestCase):
-
-    def setUp(self):
-        from bokeh.glyphs import Quad
-        self.test_quad = Quad()
-
-    def test_expected_properties(self):
-        expected_properties = set(['left', 'right', 'bottom', 'top'])
-        actual_properties = get_prop_set(type(self.test_quad))
-        self.assertTrue(expected_properties.issubset(actual_properties))
-
-    def test_expected_values(self):
-        self.assertEqual(self.test_quad.left, 'left')
-        self.assertEqual(self.test_quad.right, 'right')
-        self.assertEqual(self.test_quad.bottom, 'bottom')
-        self.assertEqual(self.test_quad.top, 'top')
-        self.assertEqual(self.test_quad.__view_model__, 'quad')
-
-    def test_to_glyphspec(self):
-        expected = dict(GENERIC_FILL_DICT)
-        expected.update(GENERIC_LINE_DICT)
-        expected['type'] = 'quad'
-        expected.update({
-            'left':   {'units': 'data', 'field': 'left'},
-            'right':  {'units': 'data', 'field': 'right'},
-            'top':    {'units': 'data', 'field': 'top'},
-            'bottom': {'units': 'data', 'field': 'bottom'},
-        })
-        self.assertEqual(self.test_quad.to_glyphspec(), expected)
-        self.test_quad.left = 50
-        self.test_quad.right = 51
-        self.test_quad.bottom = 52
-        self.test_quad.top = 53
-        expected.update({
-            'left':   {'units': 'data', 'value': 50},
-            'right':  {'units': 'data', 'value': 51},
-            'bottom': {'units': 'data', 'value': 52},
-            'top':    {'units': 'data', 'value': 53},
-        })
-        self.assertEqual(self.test_quad.to_glyphspec(), expected)
-
-
-class TestQuadratic(unittest.TestCase):
-
-    def setUp(self):
-        from bokeh.glyphs import Quadratic
-        self.test_quadratic = Quadratic()
-
-    def test_expected_properties(self):
-        expected_properties = set(['x0', 'y0', 'x1', 'y1', 'cx', 'cy'])
-        actual_properties = get_prop_set(type(self.test_quadratic))
-        self.assertTrue(expected_properties.issubset(actual_properties))
-
-    def test_expected_values(self):
-        self.assertEqual(self.test_quadratic.x0, 'x0')
-        self.assertEqual(self.test_quadratic.y0, 'y0')
-        self.assertEqual(self.test_quadratic.x1, 'x1')
-        self.assertEqual(self.test_quadratic.y1, 'y1')
-        self.assertEqual(self.test_quadratic.cx, 'cx')
-        self.assertEqual(self.test_quadratic.cy, 'cy')
-        self.assertEqual(self.test_quadratic.__view_model__, 'quadratic')
-
-    def test_to_glyphspec(self):
-        expected = {}
-        expected['type'] = 'quadratic'
-        expected.update(GENERIC_LINE_DICT)
-        expected.update({
-            'x0': {'units': 'data', 'field': 'x0'},
-            'x1': {'units': 'data', 'field': 'x1'},
-            'y0': {'units': 'data', 'field': 'y0'},
-            'y1': {'units': 'data', 'field': 'y1'},
-            'cx': {'units': 'data', 'field': 'cx'},
-            'cy': {'units': 'data', 'field': 'cy'},
-        })
-        self.assertEqual(self.test_quadratic.to_glyphspec(), expected)
-        self.test_quadratic.x0 = 1
-        self.test_quadratic.x1 = 2
-        self.test_quadratic.cx = 3
-        self.test_quadratic.y0 = 4
-        self.test_quadratic.y1 = 5
-        self.test_quadratic.cy = 6
-        expected.update({
-            'x0': {'units': 'data', 'value': 1},
-            'x1': {'units': 'data', 'value': 2},
-            'y0': {'units': 'data', 'value': 4},
-            'y1': {'units': 'data', 'value': 5},
-            'cx': {'units': 'data', 'value': 3},
-            'cy': {'units': 'data', 'value': 6},
-        })
-        self.assertEqual(self.test_quadratic.to_glyphspec(), expected)
-
-
-class TestRay(unittest.TestCase):
-
-    def setUp(self):
-        from bokeh.glyphs import Ray
-        self.test_ray = Ray()
-
-    def test_expected_properties(self):
-        expected_properties = set(['x', 'y', 'angle', 'length'])
-        actual_properties = get_prop_set(type(self.test_ray))
-        self.assertTrue(expected_properties.issubset(actual_properties))
-
-    def test_expected_values(self):
-        self.assertEqual(self.test_ray.x, 'x')
-        self.assertEqual(self.test_ray.y, 'y')
-        self.assertEqual(self.test_ray.angle, 'angle')
-        self.assertEqual(self.test_ray.length, 'length')
-        self.assertEqual(self.test_ray.__view_model__, 'ray')
-
-    def test_to_glyphspec(self):
-        expected = dict(GENERIC_GLYPH_DICT)
-        del expected['fill_color']  # only line props
-        del expected['fill_alpha']  # only line props
-        expected['type'] = 'ray'
-        expected.update({
-            'angle':  {'units': 'data', 'field': 'angle'},
-            'length': {'units': 'data', 'field': 'length'},
-        })
-        self.assertEqual(self.test_ray.to_glyphspec(), expected)
-        self.test_ray.x = 50
-        self.test_ray.y = 51
-        self.test_ray.angle = 90
-        self.test_ray.length = 100
-        expected.update({
-            'x':      {'units': 'data', 'value': 50},
-            'y':      {'units': 'data', 'value': 51},
-            'angle':  {'units': 'data', 'value': 90},
-            'length':  {'units': 'data', 'value': 100},
-        })
-        self.assertEqual(self.test_ray.to_glyphspec(), expected)
-
-
-class TestRect(unittest.TestCase):
-
-    def setUp(self):
-        from bokeh.glyphs import Rect
-        self.test_rect = Rect()
-
-    def test_expected_properties(self):
-        expected_properties = set(['x', 'y', 'width', 'height', 'angle'])
-        actual_properties = get_prop_set(type(self.test_rect))
-        self.assertTrue(expected_properties.issubset(actual_properties))
-
-    def test_expected_values(self):
-        self.assertEqual(self.test_rect.x, 'x')
-        self.assertEqual(self.test_rect.y, 'y')
-        self.assertEqual(self.test_rect.width, 'width')
-        self.assertEqual(self.test_rect.height, 'height')
-        self.assertEqual(self.test_rect.angle, 'angle')
-        self.assertEqual(self.test_rect.__view_model__, 'rect')
-
-    def test_to_glyphspec(self):
-        expected = dict(GENERIC_GLYPH_DICT)
-        expected['type'] = 'rect'
-        expected.update({
-            'angle':  {'units': 'data', 'field': 'angle'},
-            'height': {'units': 'data', 'field': 'height'},
-            'width':  {'units': 'data', 'field': 'width'},
-        })
-        self.assertEqual(self.test_rect.to_glyphspec(), expected)
-        self.test_rect.x = 50
-        self.test_rect.y = 51
-        self.test_rect.width = 100
-        self.test_rect.height = 200
-        self.test_rect.angle = 90
-        expected.update({
-            'x':      {'units': 'data', 'value': 50},
-            'y':      {'units': 'data', 'value': 51},
-            'angle':  {'units': 'data', 'value': 90},
-            'height': {'units': 'data', 'value': 200},
-            'width':  {'units': 'data', 'value': 100},
-        })
-        self.assertEqual(self.test_rect.to_glyphspec(), expected)
-
-
-class TestSegment(unittest.TestCase):
-
-    def setUp(self):
-        from bokeh.glyphs import Segment
-        self.test_segment = Segment()
-
-    def test_expected_properties(self):
-        expected_properties = set(['x0', 'y0', 'x1', 'y1'])
-        actual_properties = get_prop_set(type(self.test_segment))
-        self.assertTrue(expected_properties.issubset(actual_properties))
-
-    def test_expected_values(self):
-        self.assertEqual(self.test_segment.x0, 'x0')
-        self.assertEqual(self.test_segment.y0, 'y0')
-        self.assertEqual(self.test_segment.x1, 'x1')
-        self.assertEqual(self.test_segment.y1, 'y1')
-        self.assertEqual(self.test_segment.__view_model__, 'segment')
-
-    def test_to_glyphspec(self):
-        expected = {}
-        expected['type'] = 'segment'
-        expected.update(GENERIC_LINE_DICT)
-        expected.update({
-            'x0': {'units': 'data', 'field': 'x0'},
-            'x1': {'units': 'data', 'field': 'x1'},
-            'y0': {'units': 'data', 'field': 'y0'},
-            'y1': {'units': 'data', 'field': 'y1'},
-        })
-        self.assertEqual(self.test_segment.to_glyphspec(), expected)
-        self.test_segment.x0 = 1
-        self.test_segment.y0 = 2
-        self.test_segment.x1 = 3
-        self.test_segment.y1 = 4
-        expected.update({
-            'x0': {'units': 'data', 'value': 1},
-            'x1': {'units': 'data', 'value': 3},
-            'y0': {'units': 'data', 'value': 2},
-            'y1': {'units': 'data', 'value': 4},
-        })
-        self.assertEqual(self.test_segment.to_glyphspec(), expected)
-
-
-class TestText(unittest.TestCase):
-
-    def setUp(self):
-        from bokeh.glyphs import Text
-        self.test_text = Text()
-
-    def test_expected_properties(self):
-        expected_properties = set(['x', 'y', 'text', 'angle'])
-        actual_properties = get_prop_set(type(self.test_text))
-        self.assertTrue(expected_properties.issubset(actual_properties))
-
-    def test_expected_values(self):
-        self.assertEqual(self.test_text.x, 'x')
-        self.assertEqual(self.test_text.y, 'y')
-        self.assertEqual(self.test_text.text, 'text')
-        self.assertEqual(self.test_text.angle, 'angle')
-        self.assertEqual(self.test_text.__view_model__, 'text')
-
-    def test_to_glyphspec(self):
-        expected = dict(GENERIC_XY_DICT)
-        expected['type'] = 'text'
-        expected.update(GENERIC_TEXT_DICT)
-        expected.update({
-            'angle':  {'units': 'data', 'field': 'angle'},
-        })
-        self.assertEqual(self.test_text.to_glyphspec(), expected)
-        self.test_text.x = 50
-        self.test_text.y = 51
-        self.test_text.angle = 90
-        self.test_text.text = 'colourless green sheep sleep furiously'
-        expected.update({
-            'x':      {'units': 'data', 'value': 50},
-            'y':      {'units': 'data', 'value': 51},
-            'angle':  {'units': 'data', 'value': 90},
-            'text':   {'field': 'colourless green sheep sleep furiously', 'units': 'data'}
-        })
-        self.assertEqual(self.test_text.to_glyphspec(), expected)
-
-
-class TestWedge(unittest.TestCase):
-
-    def setUp(self):
-        from bokeh.glyphs import Wedge
-        self.test_wedge = Wedge()
-
-    def test_expected_properties(self):
-        expected_properties = set(['x', 'y', 'radius', 'start_angle', 'end_angle', 'direction'])
-        actual_properties = get_prop_set(type(self.test_wedge))
-        self.assertTrue(expected_properties.issubset(actual_properties))
-
-    def test_expected_values(self):
-        self.assertEqual(self.test_wedge.x, 'x')
-        self.assertEqual(self.test_wedge.y, 'y')
-        self.assertEqual(self.test_wedge.radius, None)
-        self.assertEqual(self.test_wedge.start_angle, 'start_angle')
-        self.assertEqual(self.test_wedge.end_angle, 'end_angle')
-        self.assertEqual(self.test_wedge.__view_model__, 'wedge')
-
-        self.assertEqual(self.test_wedge.direction, 'clock')
-        self.test_wedge.direction = 'anticlock'
-
-    def test_to_glyphspec(self):
-        expected = dict(GENERIC_GLYPH_DICT)
-        expected['type'] = 'wedge'
-        expected.update({
-            'start_angle':  {'units': 'data', 'field': 'start_angle'},
-            'end_angle':    {'units': 'data', 'field': 'end_angle'},
-            'radius':       {},
-        })
-        self.assertEqual(self.test_wedge.to_glyphspec(), expected)
-        self.test_wedge.x = 50
-        self.test_wedge.y = 51
-        self.test_wedge.radius = 52
-        self.test_wedge.start_angle = 53
-        self.test_wedge.end_angle = 54
-        self.test_wedge.direction = 'anticlock'
-        expected.update({
-            'x':            {'units': 'data', 'value': 50},
-            'y':            {'units': 'data', 'value': 51},
-            'start_angle':  {'units': 'data', 'value': 53},
-            'end_angle':    {'units': 'data', 'value': 54},
-            'radius':       {'units': 'data', 'value': 52},
-        })
-        self.assertEqual(self.test_wedge.to_glyphspec(), expected)
-
-class TestGear(unittest.TestCase):
-
-    def setUp(self):
-        from bokeh.glyphs import Gear
-        self.test_gear = Gear()
-
-    def test_expected_properties(self):
-        expected_properties = set(['x', 'y', 'angle', 'module', 'teeth', 'pressure_angle', 'shaft_size', 'internal'])
-        actual_properties = get_prop_set(type(self.test_gear))
-        self.assertTrue(expected_properties.issubset(actual_properties))
-
-    def test_expected_values(self):
-        self.assertEqual(self.test_gear.x, 'x')
-        self.assertEqual(self.test_gear.y, 'y')
-        self.assertEqual(self.test_gear.angle, 0)
-        self.assertEqual(self.test_gear.module, 'module')
-        self.assertEqual(self.test_gear.teeth, 'teeth')
-        self.assertEqual(self.test_gear.pressure_angle, 20)
-        self.assertEqual(self.test_gear.shaft_size, 0.3)
-        self.assertEqual(self.test_gear.internal,  False)
-        self.assertEqual(self.test_gear.__view_model__, 'gear')
-
-    def test_to_glyphspec(self):
-        self.maxDiff = None
-        expected = dict(GENERIC_GLYPH_DICT)
-        expected['type'] = 'gear'
-        expected.update({
-            'angle':            {'units': 'data', 'value': 0},
-            'module':           {'units': 'data', 'field': 'module'},
-            'teeth':            {'units': 'data', 'field': 'teeth'},
-            'pressure_angle':   {'units': 'data', 'value': 20},
-            'shaft_size':       {'units': 'data', 'value': 0.3},
-            'internal':         {'units': 'data', 'value': False}
-        })
-        self.assertEqual(self.test_gear.to_glyphspec(), expected)
-        self.test_gear.x = 50
-        self.test_gear.y = 51
-        self.test_gear.angle = 52
-        self.test_gear.module = 53
-        self.test_gear.teeth = 54
-        self.test_gear.pressure_angle = 55
-        self.test_gear.shaft_size = 56
-        self.test_gear.internal = True
-        expected.update({
-            'x':                {'units': 'data', 'value': 50},
-            'y':                {'units': 'data', 'value': 51},
-            'angle':            {'units': 'data', 'value': 52},
-            'module':           {'units': 'data', 'value': 53},
-            'teeth':            {'units': 'data', 'value': 54},
-            'pressure_angle':   {'units': 'data', 'value': 55},
-            'shaft_size':       {'units': 'data', 'value': 56},
-            'internal':         {'units': 'data', 'value': True}
-        })
-        self.assertEqual(self.test_gear.to_glyphspec(), expected)
-
-if __name__ == "__main__":
-    unittest.main()
-=======
 from bokeh.glyphs import (
     AnnularWedge, Annulus, Arc,
     Bezier,
@@ -1230,7 +47,12 @@
 MARKER = ["x", "y", "size"]
 
 def check_props(glyph, *props):
-    assert glyph.properties() == set(sum((PROPS, GLYPH) + props, []))
+    expected = set(sum((PROPS, GLYPH) + props, []))
+    found = set(glyph.properties())
+    missing = expected.difference(found)
+    extra = found.difference(expected)
+    assert len(missing) == 0, "Properties missing: {0}".format(missing)
+    assert len(extra) == 0, "Extra properties: {0}".format(extra)
 
 def check_fill(glyph):
     assert glyph.fill_color == Color.gray
@@ -1328,10 +150,7 @@
     assert glyph.dw == "dw"
     assert glyph.dh == "dh"
     assert glyph.dilate == False
-    assert glyph.palette == "palette"
-    assert glyph.reserve_val == False
-    assert glyph.reserve_color == 16777215
-    yield check_props, glyph, ["image", "x", "y", "dw", "dh", "dilate", "palette", "reserve_val", "reserve_color"]
+    yield check_props, glyph, ["image", "x", "y", "dw", "dh", "dilate", "color_mapper"]
 
 def test_ImageRGBA():
     glyph = ImageRGBA()
@@ -1341,7 +160,8 @@
     assert glyph.dw == "dw"
     assert glyph.dh == "dh"
     assert glyph.dilate == False
-    yield check_props, glyph, ["image", "x", "y", "dw", "dh", "dilate"]
+    assert glyph.anchor == Anchor.top_left 
+    yield check_props, glyph, ["image", "x", "y", "dw", "dh", "dilate", "anchor"]
 
 def test_ImageURL():
     glyph = ImageURL()
@@ -1352,7 +172,7 @@
     assert glyph.h == "h"
     assert glyph.angle == "angle"
     assert glyph.dilate == False
-    assert glyph.anchor == "top_left"
+    assert glyph.anchor == Anchor.top_left 
     yield check_props, glyph, ["url", "x", "y", "w", "h", "angle", "dilate", "anchor"]
 
 def test_Line():
@@ -1559,5 +379,4 @@
     yield check_marker, marker
     yield check_fill, marker
     yield check_line, marker
-    yield check_props, marker, MARKER, FILL, LINE
->>>>>>> 2e8d8fd2
+    yield check_props, marker, MARKER, FILL, LINE