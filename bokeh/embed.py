''' Provide functions to embed Bokeh models (e.g., plots, widget, layouts)
in various different ways.

There are a number of different combinations of options when embedding
Bokeh plots. The data for the plot can be contained in the document,
or on a Bokeh server, or in a sidecar JavaScript file. Likewise, BokehJS
may be inlined in the document, or loaded from CDN or a Bokeh server.

The functions in ``bokeh.embed`` provide functionality to embed in all
these different cases.

'''

from __future__ import absolute_import

from collections import Sequence
from warnings import warn

from six import string_types

from .core.templates import (
    AUTOLOAD_JS, AUTOLOAD_TAG, FILE,
    NOTEBOOK_DIV, PLOT_DIV, DOC_JS, SCRIPT_TAG
)
from .core.json_encoder import serialize_json
from .document import Document, DEFAULT_TITLE
from .model import Model, _ModelInDocument, _ModelInEmptyDocument
from .resources import BaseResources, _SessionCoordinates, EMPTY
from .util.string import encode_utf8
from .util.serialization import make_id


def _wrap_in_function(code):
    # indent and wrap Bokeh function def around
    code = "\n".join(["    " + line for line in code.split("\n")])
    return 'Bokeh.$(function() {\n%s\n});' % code


def _wrap_in_onload(code):
    # indent and wrap Bokeh function def around
    code = "\n".join(["    " + line for line in code.split("\n")])
    return 'document.addEventListener("DOMContentLoaded", function(event) {\n%s\n});' % code


def components(models, resources=None, wrap_script=True, wrap_plot_info=True):
    '''
    Return HTML components to embed a Bokeh plot. The data for the plot is
    stored directly in the returned HTML.

    An example can be found in examples/embed/embed_multiple.py

    .. note::
        The returned components assume that BokehJS resources are
        **already loaded**.

    Args:
        models (Model|list|dict|tuple) :
            A single Model, a list/tuple of Models, or a dictionary of keys and Models.

        resources :
            Deprecated argument

        wrap_script (boolean, optional) :
            If True, the returned javascript is wrapped in a script tag.
            (default: True)

        wrap_plot_info (boolean, optional) : If True, returns ``<div>`` strings.
            Otherwise, return dicts that can be used to build your own divs.
            (default: True)

            If False, the returned dictionary contains the following information:

            .. code-block:: python

                {
                    'modelid':  'The model ID, used with Document.get_model_by_id',
                    'elementid': 'The css identifier the BokehJS will look for to target the plot',
                    'docid': 'Used by Bokeh to find the doc embedded in the returned script',
                }

    Returns:
        UTF-8 encoded *(script, div[s])* or *(raw_script, plot_info[s])*

    Examples:

        With default wrapping parameter values:

        .. code-block:: python

            components(plot)
            # => (script, plot_div)

            components((plot1, plot2))
            # => (script, (plot1_div, plot2_div))

            components({"Plot 1": plot1, "Plot 2": plot2})
            # => (script, {"Plot 1": plot1_div, "Plot 2": plot2_div})

    Examples:

        With wrapping parameters set to ``False``:

        .. code-block:: python

            components(plot, wrap_script=False, wrap_plot_info=False)
            # => (javascript, plot_dict)

            components((plot1, plot2), wrap_script=False, wrap_plot_info=False)
            # => (javascript, (plot1_dict, plot2_dict))

            components({"Plot 1": plot1, "Plot 2": plot2}, wrap_script=False, wrap_plot_info=False)
            # => (javascript, {"Plot 1": plot1_dict, "Plot 2": plot2_dict})

    '''
    if resources is not None:
        warn('Because the ``resources`` argument is no longer needed, '
             'it is deprecated and no longer has any effect',
             DeprecationWarning, stacklevel=2)

    # 1) Convert single items and dicts into list

    was_single_object = isinstance(models, Model) or isinstance(models, Document)
    # converts single to list
    models = _check_models(models, allow_dict=True)
    # now convert dict to list, saving keys in the same order
    model_keys = None
    if isinstance(models, dict):
        model_keys = models.keys()
        values = []
        # don't just use .values() to ensure we are in the same order as key list
        for k in model_keys:
            values.append(models[k])
        models = values

    # 2) Do our rendering

    with _ModelInDocument(models):
        (docs_json, render_items) = _standalone_docs_json_and_render_items(models)

    script = _script_for_render_items(docs_json, render_items, websocket_url=None, wrap_script=wrap_script)
    script = encode_utf8(script)

    if wrap_plot_info:
        results = list(_div_for_render_item(item) for item in render_items)
    else:
        results = render_items

    # 3) convert back to the input shape

    if was_single_object:
        return script, results[0]
    elif model_keys is not None:
        result = {}
        for (key, value) in zip(model_keys, results):
            result[key] = value
        return script, result
    else:
        return script, tuple(results)

def _use_widgets(objs):
    from .models.widgets import Widget

    def _needs_widgets(obj):
        return isinstance(obj, Widget)

    for obj in objs:
        if isinstance(obj, Document):
            if _use_widgets(obj.roots):
                return True
        else:
            if any(_needs_widgets(ref) for ref in obj.references()):
                return True
    else:
        return False

<<<<<<< HEAD
def _use_compiler(objs):
    from .models.callbacks import CustomJS
    from .models.formatters import FuncTickFormatter

    def _needs_compiler(obj):
        return hasattr(obj, "__implementation__") or \
                (isinstance(obj, CustomJS) and obj.lang == "coffeescript") or \
               (isinstance(obj, FuncTickFormatter) and obj.lang == "coffeescript")

    for obj in objs:
        if isinstance(obj, Document):
            if _use_compiler(obj.roots):
                return True
        else:
            if any(_needs_compiler(ref) for ref in obj.references()):
                return True
    else:
        return False

=======
>>>>>>> 08b3038e
def _bundle_for_objs_and_resources(objs, resources):
    if isinstance(resources, BaseResources):
        js_resources = css_resources = resources
    elif isinstance(resources, tuple) and len(resources) == 2 and all(r is None or isinstance(r, BaseResources) for r in resources):
        js_resources, css_resources = resources

        if js_resources and not css_resources:
            warn('No Bokeh CSS Resources provided to template. If required you will need to provide them manually.')

        if css_resources and not js_resources:
            warn('No Bokeh JS Resources provided to template. If required you will need to provide them manually.')
    else:
        raise ValueError("expected Resources or a pair of optional Resources, got %r" % resources)

    from copy import deepcopy

    # XXX: force all components on server and in notebook, because we don't know in advance what will be used
    use_widgets =  _use_widgets(objs) if objs else True

    if js_resources:
        js_resources = deepcopy(js_resources)
        if not use_widgets and "bokeh-widgets" in js_resources.components:
            js_resources.components.remove("bokeh-widgets")
        bokeh_js = js_resources.render_js()
    else:
        bokeh_js = None

    if css_resources:
        css_resources = deepcopy(css_resources)
        if not use_widgets and "bokeh-widgets" in css_resources.components:
            css_resources.components.remove("bokeh-widgets")
        bokeh_css = css_resources.render_css()
    else:
        bokeh_css = None

    return bokeh_js, bokeh_css


def notebook_div(model, notebook_comms_target=None):
    ''' Return HTML for a div that will display a Bokeh plot in an
    IPython Notebook

    The data for the plot is stored directly in the returned HTML.

    Args:
        model (Model) : Bokeh object to render
        notebook_comms_target (str, optional) :
            A target name for a Jupyter Comms object that can update
            the document that is rendered to this notebook div

    Returns:
        UTF-8 encoded HTML text for a ``<div>``

    .. note::
        Assumes :func:`~bokeh.util.notebook.load_notebook` or the equivalent
        has already been executed.

    '''
    model = _check_one_model(model)

    with _ModelInEmptyDocument(model):
        (docs_json, render_items) = _standalone_docs_json_and_render_items([model])

    item = render_items[0]
    item['notebook_comms_target'] = notebook_comms_target

    script = _script_for_render_items(docs_json, render_items, wrap_script=False)
    resources = EMPTY

    js = AUTOLOAD_JS.render(
        js_urls = resources.js_files,
        css_urls = resources.css_files,
        js_raw = resources.js_raw + [script],
        css_raw = resources.css_raw_str,
        elementid = item['elementid'],
    )
    div = _div_for_render_item(item)

    html = NOTEBOOK_DIV.render(
        plot_script = js,
        plot_div = div,
    )
    return encode_utf8(html)

def file_html(models,
              resources,
              title=None,
              template=FILE,
              template_variables={}):
    '''Return an HTML document that embeds Bokeh Model or Document objects.

    The data for the plot is stored directly in the returned HTML.

    This is an alias for standalone_html_page_for_models() which
    supports customizing the JS/CSS resources independently and
    customizing the jinja2 template.

    Args:
        models (Model or Document or list) : Bokeh object or objects to render
            typically a Model or Document
        resources (Resources or tuple(JSResources or None, CSSResources or None)) : a resource configuration for Bokeh JS & CSS assets.
        title (str, optional) : a title for the HTML document ``<title>`` tags or None. (default: None)
            If None, attempt to automatically find the Document title from the given plot objects.
        template (Template, optional) : HTML document template (default: FILE)
            A Jinja2 Template, see bokeh.core.templates.FILE for the required
            template parameters
        template_variables (dict, optional) : variables to be used in the Jinja2
            template. If used, the following variable names will be overwritten:
            title, bokeh_js, bokeh_css, plot_script, plot_div

    Returns:
        UTF-8 encoded HTML

    '''
    models = _check_models(models)

    with _ModelInDocument(models):
        (docs_json, render_items) = _standalone_docs_json_and_render_items(models)
        title = _title_from_models(models, title)
        bundle = _bundle_for_objs_and_resources(models, resources)
        return _html_page_for_render_items(bundle, docs_json, render_items, title=title,
                                           template=template, template_variables=template_variables)

# TODO rename this "standalone"?
def autoload_static(model, resources, script_path):
    ''' Return JavaScript code and a script tag that can be used to embed
    Bokeh Plots.

    The data for the plot is stored directly in the returned JavaScript code.

    Args:
        model (Model or Document) :
        resources (Resources) :
        script_path (str) :

    Returns:
        (js, tag) :
            JavaScript code to be saved at ``script_path`` and a ``<script>``
            tag to load it

    Raises:
        ValueError

    '''
    # TODO: maybe warn that it's not exactly useful, but technically possible
    # if resources.mode == 'inline':
    #     raise ValueError("autoload_static() requires non-inline resources")

    model = _check_one_model(model)

    with _ModelInDocument(model):
        (docs_json, render_items) = _standalone_docs_json_and_render_items([model])

    script = _script_for_render_items(docs_json, render_items, wrap_script=False)
    item = render_items[0]

    js = _wrap_in_onload(AUTOLOAD_JS.render(
        js_urls = resources.js_files,
        css_urls = resources.css_files,
        js_raw = resources.js_raw + [script],
        css_raw = resources.css_raw_str,
        elementid = item['elementid'],
    ))

    tag = AUTOLOAD_TAG.render(
        src_path = script_path,
        elementid = item['elementid'],
        modelid = item.get('modelid', ''),
        docid = item.get('docid', ''),
    )

    return encode_utf8(js), encode_utf8(tag)

def autoload_server(model, app_path="/", session_id=None, url="default"):
    '''Return a script tag that embeds the given model (or entire
    Document) from a Bokeh server session.

    In a typical deployment, each browser tab connecting to a
    Bokeh application will have its own unique session ID. The session ID
    identifies a unique Document instance for each session (so the state
    of the Document can be different in every tab).

    If you call ``autoload_server(model=None)``, you'll embed the
    entire Document for a freshly-generated session ID. Typically,
    you should call ``autoload_server()`` again for each page load so
    that every new browser tab gets its own session.

    Sometimes when doodling around on a local machine, it's fine
    to set ``session_id`` to something human-readable such as
    ``"default"``.  That way you can easily reload the same
    session each time and keep your state.  But don't do this in
    production!

    In some applications, you may want to "set up" the session
    before you embed it. For example, you might ``session =
    bokeh.client.pull_session()`` to load up a session, modify
    ``session.document`` in some way (perhaps adding per-user
    data?), and then call ``autoload_server(model=None,
    session_id=session.id)``. The session ID obtained from
    ``pull_session()`` can be passed to ``autoload_server()``.

    Args:
        model (Model) : the object to render from the session, or None for entire document
        app_path (str, optional) : the server path to the app we want to load
        session_id (str, optional) : server session ID (default: None)
          If None, let the server autogenerate a random session ID. If you supply
          a specific model to render, you must also supply the session ID containing
          that model, though.
        url (str, optional) : server root URL (where static resources live, not where a specific app lives)

    Returns:
        tag :
            a ``<script>`` tag that will execute an autoload script
            loaded from the Bokeh Server

    .. note:: It is a very bad idea to use the same ``session_id``
        for every page load; you are likely to create scalability
        and security problems. So ``autoload_server()`` should be
        called again on each page load.

    '''

    coords = _SessionCoordinates(dict(url=url,
                                      session_id=session_id,
                                      app_path=app_path))

    elementid = make_id()

    # empty model_id means render the entire doc from session_id
    model_id = ""
    if model is not None:
        model_id = model._id

    if model_id and session_id is None:
        raise ValueError("A specific model was passed to autoload_server() but no session_id; "
                         "this doesn't work because the server will generate a fresh session "
                         "which won't have the model in it.")

    src_path = coords.server_url + "/autoload.js" + \
               "?bokeh-autoload-element=" + elementid

    # we want the server to generate the ID, so the autoload script
    # can be embedded in a static page while every user still gets
    # their own session. So we omit bokeh-session-id rather than
    # using a generated ID.
    if coords.session_id_allowing_none is not None:
        src_path = src_path + "&bokeh-session-id=" + session_id

    tag = AUTOLOAD_TAG.render(
        src_path = src_path,
        elementid = elementid,
        modelid = model_id,
    )

    return encode_utf8(tag)

def _script_for_render_items(docs_json, render_items, websocket_url=None, wrap_script=True):
    plot_js = _wrap_in_function(DOC_JS.render(
        websocket_url=websocket_url,
        docs_json=serialize_json(docs_json),
        render_items=serialize_json(render_items)
    ))

    if wrap_script:
        return SCRIPT_TAG.render(js_code=plot_js)
    else:
        return plot_js

def _html_page_for_render_items(bundle, docs_json, render_items, title, websocket_url=None,
                                template=FILE, template_variables={}):
    if title is None:
        title = DEFAULT_TITLE

    bokeh_js, bokeh_css = bundle

    script = _script_for_render_items(docs_json, render_items, websocket_url)

    template_variables_full = template_variables.copy()

    template_variables_full.update(dict(
        title = title,
        bokeh_js = bokeh_js,
        bokeh_css = bokeh_css,
        plot_script = script,
        plot_div = "\n".join(_div_for_render_item(item) for item in render_items)
    ))

    html = template.render(template_variables_full)
    return encode_utf8(html)

def _check_models(models, allow_dict=False):
    input_type_valid = False

    # Check for single item
    if isinstance(models, (Model, Document)):
        models = [models]

    # Check for sequence
    if isinstance(models, Sequence) and all(isinstance(x, (Model, Document)) for x in models):
        input_type_valid = True

    if allow_dict:
        if isinstance(models, dict) and \
           all(isinstance(x, string_types) for x in models.keys()) and \
           all(isinstance(x, (Model, Document)) for x in models.values()):
            input_type_valid = True

    if not input_type_valid:
        if allow_dict:
            raise ValueError(
                'Input must be a Model, a Document, a Sequence of Models and Document, or a dictionary from string to Model and Document'
            )
        else:
            raise ValueError('Input must be a Model, a Document, or a Sequence of Models and Document')

    return models

def _check_one_model(model):
    models = _check_models(model)
    if len(models) != 1:
        raise ValueError("Input must be exactly one Model or Document")
    return models[0]

def _div_for_render_item(item):
    return PLOT_DIV.render(elementid=item['elementid'])

# come up with our best title
def _title_from_models(models, title):
    # use override title
    if title is not None:
        return title

    # use title from any listed document
    for p in models:
        if isinstance(p, Document):
            return p.title

    # use title from any model's document
    for p in models:
        if p.document is not None:
            return p.document.title

    # use default title
    return DEFAULT_TITLE

def _standalone_docs_json_and_render_items(models):
    models = _check_models(models)

    render_items = []
    docs_by_id = {}
    for p in models:
        modelid = None
        if isinstance(p, Document):
            doc = p
        else:
            if p.document is None:
                raise ValueError("To render a Model as HTML it must be part of a Document")
            doc = p.document
            modelid = p._id
        docid = None
        for key in docs_by_id:
            if docs_by_id[key] == doc:
                docid = key
        if docid is None:
            docid = make_id()
            docs_by_id[docid] = doc

        elementid = make_id()

        render_items.append({
            'docid' : docid,
            'elementid' : elementid,
            # if modelid is None, that means the entire document
            'modelid' : modelid
            })

    docs_json = {}
    for k, v in docs_by_id.items():
        docs_json[k] = v.to_json()

    return (docs_json, render_items)

# TODO this is a theory about what file_html() "should" be,
# with a more explicit name similar to the server names below,
# and without the jinja2 entanglement. Thus this encapsulates that
# we use jinja2 and encapsulates the exact template variables we require.
# Anyway, we should deprecate file_html or else drop this version,
# most likely.
def standalone_html_page_for_models(models, resources, title):
    ''' Return an HTML document that renders zero or more Bokeh documents or models.

    The document for each model will be embedded directly in the HTML, so the
    resulting HTML file is standalone (does not require a server). Depending
    on the provided resources, the HTML file may be completely self-contained
    or may have to load JS and CSS from different files.

    Args:
        models (Model or Document) : Bokeh object to render
            typically a Model or a Document
        resources (Resources) : a resource configuration for BokehJS assets
        title (str) : a title for the HTML document ``<title>`` tags or None to use the document title

    Returns:
        UTF-8 encoded HTML

    '''
    return file_html(models, resources, title)

def server_html_page_for_models(session_id, model_ids, resources, title, websocket_url, template=FILE):
    render_items = []
    for modelid in model_ids:
        if modelid is None:
            raise ValueError("None found in list of model_ids")

        elementid = make_id()

        render_items.append({
            'sessionid' : session_id,
            'elementid' : elementid,
            'modelid' : modelid
            })

    bundle = _bundle_for_objs_and_resources(None, resources)
    return _html_page_for_render_items(bundle, {}, render_items, title, template=template, websocket_url=websocket_url)

def server_html_page_for_session(session_id, resources, title, websocket_url, template=FILE):
    elementid = make_id()
    render_items = [{
        'sessionid' : session_id,
        'elementid' : elementid,
        'use_for_title' : True
        # no 'modelid' implies the entire session document
    }]

    bundle = _bundle_for_objs_and_resources(None, resources)
    return _html_page_for_render_items(bundle, {}, render_items, title, template=template, websocket_url=websocket_url)<|MERGE_RESOLUTION|>--- conflicted
+++ resolved
@@ -173,28 +173,6 @@
     else:
         return False
 
-<<<<<<< HEAD
-def _use_compiler(objs):
-    from .models.callbacks import CustomJS
-    from .models.formatters import FuncTickFormatter
-
-    def _needs_compiler(obj):
-        return hasattr(obj, "__implementation__") or \
-                (isinstance(obj, CustomJS) and obj.lang == "coffeescript") or \
-               (isinstance(obj, FuncTickFormatter) and obj.lang == "coffeescript")
-
-    for obj in objs:
-        if isinstance(obj, Document):
-            if _use_compiler(obj.roots):
-                return True
-        else:
-            if any(_needs_compiler(ref) for ref in obj.references()):
-                return True
-    else:
-        return False
-
-=======
->>>>>>> 08b3038e
 def _bundle_for_objs_and_resources(objs, resources):
     if isinstance(resources, BaseResources):
         js_resources = css_resources = resources
