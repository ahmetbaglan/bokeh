--- conflicted
+++ resolved
@@ -36,8 +36,7 @@
 
 
 def Bar(values, cat=None, stacked=False, xscale="categorical", yscale="linear",
-<<<<<<< HEAD
-        xgrid=False, ygrid=True, **kw):
+        xgrid=False, ygrid=True, continuous_range=None, **kw):
     """ The `Bar` chart creates a Bar chart using the `BarBuilder` to
      render the geometry from `values`, `cat` and `stacked`.
 
@@ -45,9 +44,11 @@
             values (iterable): iterable 2d representing the data series
                 values matrix.
             cat (list or bool, optional): list of string representing the categories.
-                Defaults to None.
+                (Defaults to None)
             stacked (bool, optional): to see the bars stacked or grouped.
-                Defaults to False, so grouping is assumed.
+                (Defaults to False, so grouping is assumed)
+            continuous_range(Range1d, optional): Custom continuous_range to be
+                used. (Defaults to None)
 
     In addition the the parameters specific to this chart,
     :ref:`charts_generic_arguments` and :ref:`chart_builders_generic_arguments`
@@ -60,17 +61,14 @@
         from bokeh.charts import Bar
 
         xyvalues = OrderedDict()
-        xyvalues['python']=[2, 5]
+        xyvalues['python']=[-2, 5]
         xyvalues['pypy']=[12, 40]
         xyvalues['jython']=[22, 30]
-        cat = ['mem', 'cpu']
-        bar = Bar(xyvalues, cat, stacked=True, title="Stacked bars",
+        cat = ['1st', '2nd']
+        bar = Bar(xyvalues, cat, title="Stacked bars",
                 filename="stacked_bar.html", xlabel="category", ylabel="language")
         bar.show()
     """
-=======
-        xgrid=False, ygrid=True, continuous_range=None, **kw):
-
     if continuous_range and not isinstance(continuous_range, Range1d):
         raise ValueError(
             "continuous_range must be an instance of bokeh.models.ranges.Range1d"
@@ -79,7 +77,6 @@
     # The continuous_range is the y_range (until we implement HBar charts)
     y_range = continuous_range
 
->>>>>>> f20a012d
     return create_and_build(
         BarBuilder, values, cat=cat, stacked=stacked,
         xscale=xscale, yscale=yscale,
