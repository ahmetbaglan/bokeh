--- conflicted
+++ resolved
@@ -3,7 +3,6 @@
 Developer Guide
 ###############
 
-<<<<<<< HEAD
 .. toctree::
    :maxdepth: 2
 
@@ -14,805 +13,4 @@
    dev_guide/objects.rst
    dev_guide/bokehjs.rst
    dev_guide/bindings.rst
-   dev_guide/notes.rst
-=======
-.. contents::
-    :local:
-    :depth: 2
-
-.. _developer_process:
-
-Process
-=======
-
-The development process for Bokeh is outlined in `Bokeh Enhancement Proposal 1 <https://github.com/bokeh/bokeh/wiki/BEP-1:-Issues-and-PRs-management>`_. All changes, enhancements, and bugfixes should generally go
-through the process outlined there.
-
-The release process for Bokeh is outlined in `Bokeh Enhancement Proposal 2 <https://github.com/bokeh/bokeh/wiki/BEP-2:-Release-Management>`_.
-
-.. _developer_install:
-
-Installation for Developers
-===========================
-
-The Bokeh project encompasses two major components: the Bokeh package source code,
-written in Python, and the BokehJS client-side library, written in CoffeeScript.
-Accordingly, development of Bokeh is slightly complicated by the fact that
-BokehJS requires an explicit compilation step to render the CoffeeScript source
-into deployable JavaScript.
-
-For this reason, in order to develop Bokeh from a source checkout,
-you must first be able to build BokehJS.
-
-.. _developer_building_bokehjs:
-
-Building BokehJS
-----------------
-
-Install Prerequisites
-~~~~~~~~~~~~~~~~~~~~~
-
-The BokehJS build process is handled by `Grunt <http://gruntjs.com/>`_,
-which in turn depends on `Node.js <http://nodejs.org/>`_.
-Grunt is used to compile CoffeeScript, Less and Eco sources, combine JavaScript resources,
-and generate optimized and minified ``bokeh.js`` and ``bokeh.css`` files.
-
-You can download and install Node.js directly, or use
-`conda <http://conda.pydata.org/>`_ to install Node.js
-from the Bokeh channel on `Binstar <https://binstar.org>`_::
-
-    $ conda install -c bokeh nodejs
-
-.. note:: The following commands should be executed in the ``bokehjs``
-          subdirectory of the Bokeh source checkout.
-
-In order to build BokehJS, you must first install the dependencies::
-
-    $ npm install
-
-This command will install the necessary packages
-(listed as ``devDependencies`` in ``package.json``) in the ``node_modules`` subdirectory.
-
-At this point you can typically use the ``setup.py`` script at the top level directory
-to manage building and installing BokehJS as part of the complete Bokeh library
-(see :ref:`developer_python_setup`).
-
-However, if you are using BokehJS as a standalone JavaScript library,
-then the instructions below describe the process to iteratively
-build BokehJS with Grunt for development purposes.
-
-Building with Grunt
-~~~~~~~~~~~~~~~~~~~
-
-There are three main Grunt commands for development:
-
-.. code-block:: sh
-
-    $ grunt deploy
-
-This will generate the compiled and optimized BokehJS libraries, and deploy
-them to the ``build`` subdirectory.
-
-.. code-block:: sh
-
-    $ grunt build
-
-This will build the BokehJS sources without concatenating and optimizing into
-standalone libraries. At this point BokehJS can be be used together with ``require.js`` as an
-`AMD module <http://requirejs.org/docs/whyamd.html>`_.
-
-.. code-block:: sh
-
-    $ grunt watch
-
-This directs Grunt to automatically watch the source tree for changes and trigger a recompile
-of individual files as they change—especially useful together with the ``--splitjs`` mode of
-the Bokeh server to facilitate a more rapid development cycle.
-
-Alternative BokehJS build system
-~~~~~~~~~~~~~~~~~~~~~~~~~~~~~~~~
-
-As an alternative to Grunt, you can use `sbt <http://www.scala-sbt.org>`_ to
-build BokehJS. To start, run
-
-.. code-block:: sh
-
-    $ ./sbt
-
-in the top level directory. This will download ``sbt`` (and its dependencies) itself,
-and configure the build system.
-
-There are two main commands available: ``build`` and ``deploy``. The ``build`` command
-compiles CoffeeScript, Less and Eco sources, and copies other resources to the
-build directory. The ``deploy`` command does the same and additionally generates
-optimized and minified ``bokeh.js`` and ``bokeh.css`` outputs.
-
-You may also run specific subtasks, e.g. ``compile`` to compile CoffeeScript, Less and
-Eco sources, but not copy resources. You can also prefix any command with ``~``, which
-enables incremental compilation. For example, issuing ``~less`` will watch ``*.less``
-sources and compile only the subset of files that changed. To stop watching sources,
-press ENTER. Pressing Ctrl+C will terminate ``sbt``.
-
-.. warning::
-        The ``sbt`` build system is experimental and not integrated with ``setup.py``,
-        so it should be used with caution.
-
-.. _developer_python_setup:
-
-Python Setup
-------------
-
-Once you have a working BokehJS build (which you can verify by completing the
-steps described in :ref:`developer_building_bokehjs`), you can
-use the ``setup.py`` script at the top level to install or develop the full
-Bokeh library from source.
-
-The ``setup.py`` script has two main modes of operation: ``install`` and
-``develop``.
-
-When ``python setup.py install`` is used, Bokeh will be installed in your local
-``site-packages`` directory. In this mode, any changes to the python source
-code will not show up until ``setup.py install`` is run again.
-
-When ``python setup.py develop`` is used, a path file ``bokeh.pth``
-will be written to your ``site-packages`` directory that points to the
-``bokeh`` subdirectory of your source checkout. Any changes to the python
-source code will be available immediately without any additional steps.
-
-With either mode, you will be prompted for how to install BokehJS, e.g.::
-
-    $ python setup.py install
-
-    Bokeh includes a JavaScript library (BokehJS) that has its own
-    build process. How would you like to handle BokehJS:
-
-    1) build and install fresh BokehJS
-    2) install last built BokehJS
-
-    Choice?
-
-You may skip this prompt by supplying the appropriate command line option
-to ``setup.py``:
-
-* ``--build_js``
-* ``--install_js``
-
-If you have any problems with the steps here, please contact the developers
-(see :ref:`contact`).
-
-Dependencies
-~~~~~~~~~~~~
-If you are working within a Conda environment, you will need to make sure you
-have the python requirements installed. You can install these via ``conda
-install`` or ``pip install`` for the packages referenced at
-:ref:`install_dependencies`.
-
-Testing dependencies include the following additional libraries:
-
-* beautiful-soup
-* colorama
-* pdiff
-* boto
-* nose
-* mock
-* coverage
-* websocket-client
-
-Windows Notes
-~~~~~~~~~~~~~
-If you build bokeh on a Windows machine in a Conda environment with either
-``setup.py install`` or ``setup.py develop``, running ``bokeh-server`` will
-not work correctly. The .exe will not be available within the Conda
-environment, which means you will use the version available in the base
-install, if it is available. Instead, you can make sure you use the version
-within the environment by explicitly running the bokeh-server python script
-in the root of the bokeh repository, similar to the following example::
-
-    python bokeh-server --script path\to\<yourapp>.py
-
-"Developer" Mode Setup
-----------------------
-The processes described about result in building and using a full `bokeh.js`
-library. This could be considered "production" mode. It is also possible to
-run Bokeh code in a mode that utilizes ``require.js`` mode directly to serve
-up individual JavaScript modules individually. If this is done, then changes
-to BokehJS can be incrementally compiled, and the development iteration
-cycle shortened considerably.
-
- development configuration (--splitjs, --dev, etc.)
-
-.. _developer_documentation:
-
-Documentation
-=============
-
-Requirements
-------------
-
-We use `Sphinx <http://sphinx-doc.org>` to generate our HTML documentation. You
-will need the following packages installed in order to build Bokeh documentation:
-
-* docutils
-* sphinx
-* sphinxcontrib-napoleon
-* sphinxcontrib-httpdomain
-* sphinx-bootstrap-theme
-* seaborn
-* pygments
-* yaml
-* pyyaml
-* ggplot
-* seaborn
-
-These can be installed using ``conda`` or ``pip`` or from source. In
-addition to the package requirements, you will also need to have the sample
-data downloaded. See :ref:`install_sampledata` instructions on how to
-download it.
-
-Building
---------
-
-To generate the full HTML documentation, navigate to the ``sphinx`` subdirectory
-of the Bokeh source checkout, and execute the corresponding command::
-
-    make all
-
-or::
-
-    make html
-
-To start a server and automatically open the built documentation in a browser,
-execute the command::
-
-    make serve
-
-Docstrings
-----------
-
-We use `Sphinx Napoleon <http://sphinxcontrib-napoleon.readthedocs.org/en/latest/index.html>`_
-to process docstrings for our reference documentation. All docstrings are `Google Style Docstrings <http://sphinxcontrib-napoleon.readthedocs.org/en/latest/example_google.html#example-google>`_.
-
-Docstrings should generally begin with a verb stating what the function or method does in
-short statement. For example::
-
-    """Create and return a new Foo."""
-
-is to be preferred over::
-
-    """This function creates and returns a new Foo."""
-
-All docstrings for functions and methods should have an **Args:** section (if any
-arguments are accepted) and also a **Returns:** section (even if the function just
-returns None).
-
-.. _developer_testing:
-
-Testing
-=======
-
-There is a TravisCI project configured to execute on every GitHub push, it can
-be viewed at: https://travis-ci.org/bokeh/bokeh.
-
-To run the just the python unit tests, run the command::
-
-    $ python -c "import bokeh; bokeh.test()"
-
-To run just the BokehJS unit tests, execute::
-
-    $ grunt test
-
-in the `bokehjs` subdirectory.
-
-Additionally, there are "examples tests" that check whether all the examples
-produce outputs. This script is in the `examples` directory and can be run by
-executing::
-
-    $ test -D
-
-You can run all available tests (python and JS unit tests and example tests)
-from the top level directory by executing::
-
-    $ BOKEH_DEFAULT_NO_DEV=True nosetests
-
-Currently this script does not support Windows.
-
-To help the test script choose the appropriate test runner, there are some
-naming conventions that examples should adhere to. Non-IPython notebook
-example scripts that rely on the Bokeh server should have 'server' or
-'animate' in their filenames.
-
-.. _bokehjs:
-
-BokehJS
-=======
-
-BokehJS is the in-browser client-side runtime library that users of Bokeh
-ultimately interact with.  This library is written primarily in CoffeeScript
-and is one of the very unique things about the Bokeh plotting system.
-
-.. _bokehjs_motivations:
-
-BokehJS Motivations
--------------------
-
-When researching the wide field of JavaScript plotting libraries, we found
-that they were all architected and designed to integrate with other JavaScript.
-If they provided any server-side wrappers, those were always "second class" and
-primarily designed to generate a simple configuration for the front-end JS.  Of
-the few JS plotting libraries that offered any level of interactivity, the
-interaction was not really configurable or customizable from outside the JS
-itself. Very few JS plotting libraries took large and streaming server-side
-data into account, and providing seamless access to those facilities from
-another language like Python was not a consideration.
-
-This, in turn, has caused the developers of Python plotting libraries to
-only treat the browser as a "backend target" environment, for which they
-will generate static images or a bunch of JavaScript.
-
-.. _bokehjs_goals:
-
-Goals
------
-
-BokehJS is intended to be a standalone, first-class JavaScript plotting
-library and *interaction runtime* for dynamic, highly-customizable
-information visualization.  Currently we use HTML5 Canvas, and in the
-future this may be extended to include WebGL.  We are keeping a very
-close watch over high-performance JavaScript technologies, including
-web workers, asm.js, SIMD, and parallel JS (e.g. River Trail).
-
-.. _bokehjs_interface:
-
-Interface
----------
-
-BokehJS is a standalone JavaScript library for dynamic and interactive visualization
-in the browser. It is built on top of HTML5 canvas, and designed for high-performance
-rendering of larger data sets. Its interface is declarative, in the style of
-`Protovis <http://mbostock.github.io/protovis/>`_, but its implementation consists of
-a reactive scene graph (similar to `Chaco <http://code.enthought.com/chaco/>`_). Some
-examples for different types of plots are show below in `bokehjs_examples`_.
-
-The full BokehJS interface is described detail in :doc:`reference/bokehjs`
-
-.. _bokehjs_dependencies:
-
-Dependencies
-------------
-BokehJS ships with all of its vendor dependencies built in. For reference, the vendor libraries that BokehJS includes are:
-
-* almond
-* backbone-amd
-* bootstrap-3.1.1
-* font-awesome-4.2.0
-* gear-utils
-* hammer.js-2.0.4
-* jqrangeslider-5.7.0
-* jquery-1.11.1
-* jquery-event-2.2
-* jquery-mousewheel-3.1.12
-* jquery-ui-1.11.2
-* jsnlog.js-2.7.5
-* kiwi
-* numeral.js-1.5.3
-* qunit
-* rbush
-* requirejs
-* slick-grid-2.1.0
-* sprintf
-* text
-* timezone
-* underscore-amd
-
-
-.. _bokehjs_examples:
-
-Examples
---------
-
-Several live examples that demonstrate the BokehJS interface are available as JSFiddles.
-Click on "CoffeeScript" to see the code that generates these plots, or on "Edit in
-JSFiddle" to fork and create your own examples.
-
-Scatter
-~~~~~~~
-
-This example shows a scatter plot where every circle has its own radius and color.
-
-.. raw:: html
-
-    <iframe width="100%" height="700" src="http://jsfiddle.net/bokeh/Tw5Sm/embedded/result,js/" allowfullscreen="allowfullscreen" frameborder="0"></iframe>
-
-Lorenz
-~~~~~~
-
-This example shows a 2D projection of the Lorenz attractor. Sections of the line are color-coded
-by time.
-
-.. raw:: html
-
-    <iframe width="100%" height="700" src="http://jsfiddle.net/bokeh/s2k59/embedded/result,js" allowfullscreen="allowfullscreen" frameborder="0"></iframe>
-
-Animated
-~~~~~~~~
-
-This example shows how it it possible to animate BokehJS plots by updating the data source.
-
-.. raw:: html
-
-    <iframe width="100%" height="700" src="http://jsfiddle.net/bokeh/K8P4P/embedded/result,js/" allowfullscreen="allowfullscreen" frameborder="0"></iframe>
-
-
-.. _pythoninterface:
-
-Python Interface
-================
-
-Low-level Object Interface
---------------------------
-
-Below is a notional diagram that shows many of the most common kinds
-of models that comprise the Bokeh object system. To create Bokeh plots, these
-objects are created and assembled, and then this object graph is serialized
-to JSON. This JSON representation is consumed by the BokehJS client library,
-which uses it to render the plot.
-
-Where space permits, the attributes of the model are show inline. Not all
-objects are shown below; see the :ref:`refguide` for full details.
-
-.. image:: /_images/objects.png
-    :align: center
-
-Models and properties
----------------------
-
-The primary components of the low-level API are models, which are objects
-that have attributes that can be automatically serialized in a way that
-lets them be reconstituted as Backbone objects within BokehJS. Technically,
-models are classes that inherit from `HasProps` at some point::
-
-    from bokeh.properties import HasProps, Int
-
-    class Whatever(HasProps):
-        """ `Whatever` model. """
-
-Models can derive from other models as well as mixins that provide common
-sets of properties (e.g. see :class:`~bokeh.mixins.LineProps`, etc. in :ref:`bokeh_dot_mixins`).
-An example might look like this::
-
-    class Another(Whatever, LineProps):
-        """ `Another` model. """
-
-Models contain properties, which are class attributes of type
-:class:`~bokeh.properties.Property`, e.g::
-
-    class IntProps(HasFields):
-
-        prop1 = Int
-        prop2 = Int()
-        prop3 = Int(10)
-
-The `IntProps` model represents objects that have three integer values,
-``prop1``, ``prop2``, and ``prop3``, that can be automatically serialized
-from python, and unserialized by BokehJS.
-
-.. note::
-    Technically, ``prop1`` isn't an instance of ``Int``, but ``HasFields`` uses a
-    metaclass that automatically instantiates `Property` classes when necessary,
-    so ``prop1`` and ``prop2`` are equivalent (though independent) properties.
-    This is useful for readability; if you don't need to pass any arguments to
-    property's constructor then prefer the former over the later.
-
-There is wide variety of property types, ranging from primitive types such as:
-
-* :class:`~bokeh.properties.Byte`
-* :class:`~bokeh.properties.Int`
-* :class:`~bokeh.properties.Float`
-* :class:`~bokeh.properties.Complex`
-* :class:`~bokeh.properties.String`
-
-As well as container-like properties, that take other Properties as parameters:
-
-* :class:`~bokeh.properties.List` --- for a list of one type of objects: ``List(Int)``
-* :class:`~bokeh.properties.Dict` --- for a mapping between two type: ``Dict(String, Double)``
-
-and finally some specialized types like
-
-* :class:`~bokeh.properties.Instance` --- to hold a reference to another model: ``Instance(Plot)``
-* :class:`~bokeh.properties.Enum` --- to represent enumerated values: ``Enum("foo", "bar", "baz")``
-* :class:`~bokeh.properties.Either` --- to create a union type: ``Either(Int, String)``
-* :class:`~bokeh.properties.Range` --- to restrict values to a given range: ``Instance(Plot)``
-
-The primary benefit of these property types is that validation can be performed
-and meaningful error reporting can occur when an attempt is made to assign an
-invalid type or value.
-
-.. warning::
-    There is an :class:`~bokeh.properties.Any` that is the super-type of all other
-    types, and will accept any type of value. Since this circumvents all type validation,
-    make sure to use it sparingly, it at all.
-
-See :ref:`bokeh_dot_properties` for full details.
-
-An example of a more complex, realistic model might look like this::
-
-    class Sample(HasProps, FillProps):
-        """ `Sample` model. """
-
-        prop1 = Int(127)
-        prop2 = Either(Int, List(Int), Dict(String, List(Int)))
-        prop3 = Enum("x", "y", "z")
-        prop4 = Range(Float, 0.0, 1.0)
-        prop5 = List(Instance(Range1d))
-
-There is a special property-like type named :class:`~bokeh.properties.Include`,
-that make it simpler to mix in in properties from a mixin using a prefix, e.g.::
-
-    class Includes(HasProps):
-        """ `Includes` model. """
-
-        some_props = Include(FillProps)
-
-In this case there is a placeholder property `some_props`, that will be removed
-and automatically replaced with all the properties from :class:`~bokeh.mixins.FillProps`,
-each with `some_` appended as a prefix.
-
-.. note::
-    The prefix can be a valid identifier. If it ends with ``_props`` then ``props``
-    will be removed. Adding ``_props`` isn't necessary, but can be useful if a
-    property ``some`` already exists in parallel (see ``Plot.title`` as an example).
-
-Using :class:`~bokeh.properties.Include` is equivalent to writing::
-
-    class ExplicitIncludes(HasProps):
-        """ `ExplicitIncludes` model. """
-
-        some_fill_color = ColorSpec(default="gray")
-        some_fill_alpha = DataSpec(default=1.0)
-
-Note that you could inherit from :class:`~bokeh.mixins.FillProps` in this
-case, as well::
-
-    class IncludesExtends(HasProps, FillProps):
-        """ `IncludesExtends` model. """
-
-        some = String
-        some_props = Include(FillProps)
-
-but note that this is  equivalent to::
-
-    class ExplicitIncludesExtends(HasProps):
-        """ `ExplicitIncludesExtends` model. """
-
-        fill_color = ColorSpec(default="gray")
-        fill_alpha = DataSpec(default=1.0)
-        some = String
-        some_fill_color = ColorSpec(default="gray")
-        some_fill_alpha = DataSpec(default=1.0)
-
-Developer Notes
-===============
-
-Environment Variables
----------------------
-There are several environment variables that can be useful for developers:
-
-* ``BOKEH_BROWSER`` --- What browser to use when opening plots
-    Valid values are any of the browser names understood by the python standard
-    library `webbrowser module <https://docs.python.org/2/library/webbrowser.html>`_.
-
-* ``BOKEH_LOG_LEVEL`` --- The BokehJS console logging level to set
-    Valid values are, in order of increasing severity:
-
-  - ``trace``
-  - ``debug``
-  - ``info``
-  - ``warn``
-  - ``error``
-  - ``fatal``
-
-    The default logging level is ``info``.
-
-    .. note::
-        When running  server examples, it is the value of this ``BOKEH_LOG_LEVEL`` that is
-        set for the server that matters.
-
-* ``BOKEH_MINIFIED`` --- Whether to emit minified JavaScript for ``bokeh.js``
-    Accepted values are ``yes``/``no``, ``true``/``false`` or ``0``/``1``.
-
-* ``BOKEH_PRETTY`` --- Whether to emit "pretty printed" JSON
-    Accepted values are ``yes``/``no``, ``true``/``false`` or ``0``/``1``.
-
-* ``BOKEH_PY_LOG_LEVEL`` --- The Python logging level to set
-    As in the JS side, valid values are, in order of increasing severity:
-
-  - ``debug``
-  - ``info``
-  - ``warn``
-  - ``error``
-  - ``fatal``
-
-    The default logging level is ``info``.
-
-* ``BOKEH_RESOURCES`` --- What kind of BokehJS resources to configure
-    For example:  ``inline``, ``cdn``, ``server``. See the :class:`~bokeh.resources.Resources`
-    class reference for full details.
-
-* ``BOKEH_ROOTDIR`` --- Root directory to use with ``relative`` resources
-    See the :class:`~bokeh.resources.Resources` class reference for full details.
-
-* ``BOKEH_SIMPLE_IDS`` --- Whether to generate human-friendly object IDs
-    Accepted values are ``yes``/``no``, ``true``/``false`` or ``0``/``1``.
-    Normally Bokeh generates UUIDs for object identifiers. Setting this variable
-    to an affirmative value will result in more friendly simple numeric IDs
-    counting up from 1000.
-
-* ``BOKEH_VERSION`` --- What version of BokehJS to use with ``cdn`` resources
-    See the :class:`~bokeh.resources.Resources` class reference for full details.
-
-The next four environment variable are related to the IPython/Jupyter notebook:
-
-* ``BOKEH_NOTEBOOK_RESOURCES`` --- How and where to load BokehJS from
-
-* ``BOKEH_NOTEBOOK_VERBOSE`` --- Whether to report detailed settings, defaults to False
-
-* ``BOKEH_NOTEBOOK_HIDE_BANNER`` --- Whether to hide the Bokeh banner, defaults to False
-
-* ``BOKEH_NOTEBOOK_SKIP_LOAD`` --- Whether to skip ``load_notebook`` at Bokeh initialization
-
-
-CSS class names
----------------
-The CSS for controlling Bokeh presentation are located in a ``bokeh.css`` file
-that is compiled from several separate ``.less`` files in the BokehJS source
-tree. All CSS classes specifically for Bokeh DOM elements are prefixed with
-the string ``bk-``. For instance some examples are: ``.bk-sidebar``, ``.bk-toolbar-button``, etc.
-
-Furthermore, BokehJS ships with its own version of `Bootstrap <http://getbootstrap.com>`_.
-To prevent name collisions, the version of Bootstrap CSS that Bokeh uses has
-been entirely prefixed with the prefix ``bk-bs-``.
-
-Managing examples
------------------
-
- examples' naming convention (e.g. _server suffix)
- adding examples to test.yml
-
-Choosing right types
---------------------
-
- choosing correct types for properties (don't use Any if possible)
-
-Managing Python modules
------------------------
-
- update packages in setup.py when changing module structure
-
-Managing external JS libraries
-------------------------------
-
- adding packages to and updating bokehjs/src/vendor
-
-Maintaining secure variables in .travis.yml
--------------------------------------------
-
- interactions with travis-ci from CLI (gem install --user-instal travis)
- how to update secure values in .travis.yml (S3, flowdock)
-
-Browser caching
----------------
-
-During development, depending on the type of configured resources,
-aggressive browser caching can sometimes cause new BokehJS code changes to
-not be picked up. It is recommended that during normal development,
-browser caching be disabled. Instructions for different browsers can be
-found here:
-
-* `Chrome <https://developer.chrome.com/devtools/docs/settings>`__
-* `Firefox <https://developer.mozilla.org/en-US/docs/Mozilla/Preferences/Mozilla_networking_preferences#Cache>`__
-* `Safari <https://developer.apple.com/library/mac/documentation/AppleApplications/Conceptual/Safari_Developer_Guide/TheDevelopMenu/TheDevelopMenu.html>`_
-* `Internet Explorer <http://msdn.microsoft.com/en-us/library/hh968260(v=vs.85).aspx#cacheMenu>`__
-
-Additionlly some browsers also provide a "private mode" that may disable
-caching automatically.
-
-Even with caching disabled, on some browsers, it may still be required to
-sometimes force a page reload. Keyboard shortcuts for forcing page
-refreshes can be found here:
-
-* Chrome `Windows <https://support.google.com/chrome/answer/157179?hl=en&ref_topic=25799>`__ / `OSX <https://support.google.com/chrome/answer/165450?hl=en&ref_topic=25799>`__ / `Linux <https://support.google.com/chrome/answer/171571?hl=en&ref_topic=25799>`__
-* `Firefox <https://support.mozilla.org/en-US/kb/keyboard-shortcuts-perform-firefox-tasks-quickly#w_navigation>`__
-* `Safari <https://developer.apple.com/library/mac/documentation/AppleApplications/Conceptual/Safari_Developer_Guide/KeyboardShortcuts/KeyboardShortcuts.html>`__
-* Internet Explorer `10 <http://msdn.microsoft.com/en-us/library/dd565630(v=vs.85).aspx>`__ / `11 <http://msdn.microsoft.com/en-us/library/ie/dn322041(v=vs.85).aspx>`__
-
-If it appears that new changes are not being executed when they should be, it
-is recommended to try this first.
-
-BokehJS AMD module template for a model
----------------------------------------
-
-Supposed you want to add a model for a `Button` widget. This must be accompanied
-by a collection and (most often) a view. Follow this steps:
-
-#. There is one model per source file policy. The file name is the snakified version
-   of the model name. In this case `button.coffee`.
-#. Choose location of the source file under `bokehjs/src/coffee`. This depends on
-   the role of your model. Button is a widget, so it goes into `widget`. If you
-   create a group of related models, then you may consider adding a subdirectory
-   that will contain those models. Do not add top-level directories unless you
-   add a completely new kind of functionality to bokeh.
-#. Update `bokehjs/src/coffee/common/base.coffee`. This is required for model loader
-   to be able to resolve your new model. Two additions are necessary. First, add
-   module path to `define [...]`. Then update `locations: ...` mapping with
-   model name and module path entry. Module path is source file path relative
-   to `bokehjs/src/coffee` directory and without extension. In this case it's
-   `widget/button`, so you add `widget/button` to `define [...]` and `Button:
-   `widget/button` to `locations: ...`. Make sure to add them under appropriate
-   sections, preferably in lexicographic order or group by functionality.
-#. Create the source file using the following template::
-
-    define [
-      "underscore"
-      "backbone"
-      "common/continuum_view"
-      "common/has_parent"
-      "common/logging"
-      "./button_template"
-    ], (_, Backbone, continuum_view, HasParent, Logging, template) ->
-
-      logger = Logging.logger
-
-      class ButtonView extends continuum_view.View
-        tagName: "div"
-        template: template
-        events:
-          "click": "on_click"
-
-        on_click: () ->
-          logger.info("click!")
-
-        initialize: (options) ->
-          super(options)
-          @render()
-          @listenTo(@model, 'change', @render)
-
-        render: () ->
-          @$el.empty()
-          html = @template(@model.attributes)
-          @$el.html(html)
-          return this
-
-      class Button extends HasParent
-        type: "Button"
-        default_view: ButtonView
-
-        defaults: () ->
-          _.extend({}, super(), {
-            text: 'Button'
-          }
-
-      class Buttons extends Backbone.Collection
-        model: Button
-
-      return {
-        Model: Button
-        Collection: new Buttons()
-        View: ButtonView
-      }
-
-   Note that this is just a template, so make sure you change it accordingly to your
-   application. However, most implementation will have to have three classes defined:
-   a model, a collection and a view, which must directly or indirectly inherit from
-   `HasProperties`, `Backbone.Collection` and `continuum_view.View` respectively. In
-   this case you can see that the model inherits from `HasParent` which in turn
-   inherits from `HasProperties`. If a view is defined, the model must have `default_view`
-   defined. You are not forced to use ECO templates for rendering of a view, but it's
-   encouraged, because it takes care of variable encoding, so it's less likely to
-   introduce XSS vulnerabilities this way. Otherwise, take advantage of jQuery's APIs,
-   like `$(...).text("foobar")`. Do *not* use plain string concatenation or interpolation,
-   because you will quickly compromise security this way.
-
-#. Test your new module in development and production modes (i.e. with `require()` and
-   `r.js`). Your module can work perfectly in one mode and not load at all in the other,
-   so keep that in mind.
->>>>>>> f53a033c
+   dev_guide/notes.rst