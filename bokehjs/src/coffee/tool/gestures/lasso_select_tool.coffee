--- conflicted
+++ resolved
@@ -45,20 +45,12 @@
 
       if @mget('select_every_mousemove')
         append = e.srcEvent.shiftKey ? false
-<<<<<<< HEAD
-        @_select(@data.vx, @data.vy, append)
-
-    _pan_end: (e) ->
-      @_clear_overlay()
-      @_select(@data.vx, @data.vy, false)
-=======
         @_select(@data.vx, @data.vy, false, append)
 
     _pan_end: (e) ->
       @_clear_overlay()
       append = e.srcEvent.shiftKey ? false
       @_select(@data.vx, @data.vy, true, append)
->>>>>>> 5c448c18
 
     _clear_overlay: () ->
       @mget('overlay').set('data', null)
