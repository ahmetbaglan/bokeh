_ = require "underscore"

SidePanel = require "../../core/layout/side_panel"
GuideRenderer = require "../renderers/guide_renderer"
Renderer = require "../renderers/renderer"

{GE} = require "../../core/layout/solver"
{logger} = require "../../core/logging"
p = require "../../core/properties"

# This table lays out the rules for configuring the baseline, alignment, etc. of
# axis title text, based on it's location and orientation
#
# side    orient        baseline   align     angle   normal-dist
# ------------------------------------------------------------------------------
# above   parallel      bottom     center    0       height
#         normal        middle     left      -90     width
#         horizontal    bottom     center    0       height
#         [angle > 0]   middle     left              width * sin + height * cos
#         [angle < 0]   middle     right             width * sin + height * cos
#
# below   parallel      top        center    0       height
#         normal        middle     right     90      width
#         horizontal    top        center    0       height
#         [angle > 0]   middle     right             width * sin + height * cos
#         [angle < 0]   middle     left              width * sin + height * cos
#
# left    parallel      bottom     center    90      height
#         normal        middle     right     0       width
#         horizontal    middle     right     0       width
#         [angle > 0]   middle     right             width * cos + height * sin
#         [angle < 0]   middle     right             width * cos + height + sin
#
# right   parallel      bottom     center   -90      height
#         normal        middle     left     0        width
#         horizontal    middle     left     0        width
#         [angle > 0]   middle     left              width * cos + height * sin
#         [angle < 0]   middle     left              width * cos + height + sin

pi2 = Math.PI/2
ALPHABETIC = 'alphabetic'
MIDDLE = 'middle'
HANGING = 'hanging'
LEFT = 'left'
RIGHT = 'right'
CENTER = 'center'

_angle_lookup = {
  above:
    parallel   : 0
    normal     : -pi2
    horizontal : 0
    vertical   : -pi2
  below:
    parallel   : 0
    normal     : pi2
    horizontal : 0
    vertical   : pi2
  left:
    parallel   : -pi2
    normal     : 0
    horizontal : 0
    vertical   : -pi2
  right:
    parallel   : pi2
    normal     : 0
    horizontal : 0
    vertical   : pi2
}

_baseline_lookup = {
  above:
    parallel   : ALPHABETIC
    normal     : MIDDLE
    horizontal : ALPHABETIC
    vertical   : MIDDLE
  below:
    parallel   : HANGING
    normal     : MIDDLE
    horizontal : HANGING
    vertical   : MIDDLE
  left:
    parallel   : ALPHABETIC
    normal     : MIDDLE
    horizontal : MIDDLE
    vertical   : ALPHABETIC
  right:
    parallel   : ALPHABETIC
    normal     : MIDDLE
    horizontal : MIDDLE
    vertical   : ALPHABETIC
}

_align_lookup = {
  above:
    parallel   : CENTER
    normal     : LEFT
    horizontal : CENTER
    vertical   : LEFT
  below:
    parallel   : CENTER
    normal     : LEFT
    horizontal : CENTER
    vertical   : RIGHT
  left:
    parallel   : CENTER
    normal     : RIGHT
    horizontal : RIGHT
    vertical   : CENTER
  right:
    parallel   : CENTER
    normal     : LEFT
    horizontal : LEFT
    vertical   : CENTER
}

_align_lookup_negative = {
  above  : RIGHT
  below  : LEFT
  left   : RIGHT
  right  : LEFT
}

_align_lookup_positive = {
  above  : LEFT
  below  : RIGHT
  left   : RIGHT
  right  : LEFT
}

_apply_location_heuristics = (ctx, side, orient) ->
  if _.isString(orient)
    baseline = _baseline_lookup[side][orient]
    align = _align_lookup[side][orient]

  else if orient == 0
    baseline = _baseline_lookup[side][orient]
    align = _align_lookup[side][orient]

  else if orient < 0
    baseline = 'middle'
    align = _align_lookup_negative[side]

  else if orient > 0
    baseline = 'middle'
    align = _align_lookup_positive[side]

  ctx.textBaseline = baseline
  ctx.textAlign = align

class AxisView extends Renderer.View
  initialize: (options) ->
    super(options)
    @_x_range_name = @mget('x_range_name')
    @_y_range_name = @mget('y_range_name')

  render: () ->
    if not @mget('visible')
      return
    ctx = @plot_view.canvas_view.ctx
    ctx.save()
    @_draw_rule(ctx)
    @_draw_major_ticks(ctx)
    @_draw_minor_ticks(ctx)
    @_draw_major_labels(ctx)
    @_draw_axis_label(ctx)
    ctx.restore()

  bind_bokeh_events: () ->
    @listenTo(@model, 'change', @plot_view.request_render)

  update_constraints: () ->
    if not @mget('visible')
      # if not visible, avoid applying constraints until visible again
      return
    size = @_get_size()
    if not @_last_size?
      @_last_size = -1
    if size == @_last_size
      return
    @_last_size = size
    s = @model.document.solver()
    if @_size_constraint?
        s.remove_constraint(@_size_constraint)
    @_size_constraint = GE(@model._size, -size)
    s.add_constraint(@_size_constraint)

  _get_size: () ->
    return @_tick_extent() + @_tick_label_extent() + @_axis_label_extent()

  _draw_rule: (ctx) ->
    if not @visuals.axis_line.doit
      return
    [x, y] = coords = @mget('rule_coords')
    [sx, sy] = @plot_view.map_to_screen(x, y, @_x_range_name, @_y_range_name)
    [nx, ny] = @mget('normals')
    [xoff, yoff]  = @mget('offsets')
    @visuals.axis_line.set_value(ctx)
    ctx.beginPath()
    ctx.moveTo(Math.round(sx[0]+nx*xoff), Math.round(sy[0]+ny*yoff))
    for i in [1...sx.length]
      ctx.lineTo(Math.round(sx[i]+nx*xoff), Math.round(sy[i]+ny*yoff))
    ctx.stroke()

  _draw_major_ticks: (ctx) ->
    if not @visuals.major_tick_line.doit
      return
    coords = @mget('tick_coords')
    [x, y] = coords.major
    [sx, sy] = @plot_view.map_to_screen(x, y, @_x_range_name, @_y_range_name)
    [nx, ny] = @mget('normals')
    [xoff, yoff]  = @mget('offsets')

    tin = @mget('major_tick_in')
    tout = @mget('major_tick_out')
    @visuals.major_tick_line.set_value(ctx)
    for i in [0...sx.length]
      ctx.beginPath()
      ctx.moveTo(Math.round(sx[i]+nx*tout+nx*xoff), Math.round(sy[i]+ny*tout+ny*yoff))
      ctx.lineTo(Math.round(sx[i]-nx*tin+nx*xoff), Math.round(sy[i]-ny*tin+ny*yoff))
      ctx.stroke()

  _draw_minor_ticks: (ctx) ->
    if not @visuals.minor_tick_line.doit
      return
    coords = @mget('tick_coords')
    [x, y] = coords.minor
    [sx, sy] = @plot_view.map_to_screen(x, y, @_x_range_name, @_y_range_name)
    [nx, ny] = @mget('normals')
    [xoff, yoff]  = @mget('offsets')
    tin = @mget('minor_tick_in')
    tout = @mget('minor_tick_out')
    @visuals.minor_tick_line.set_value(ctx)
    for i in [0...sx.length]
      ctx.beginPath()
      ctx.moveTo(Math.round(sx[i]+nx*tout+nx*xoff), Math.round(sy[i]+ny*tout+ny*yoff))
      ctx.lineTo(Math.round(sx[i]-nx*tin+nx*xoff), Math.round(sy[i]-ny*tin+ny*yoff))
      ctx.stroke()

  _draw_major_labels: (ctx) ->
    coords = @mget('tick_coords')
    [x, y] = coords.major
    [sx, sy] = @plot_view.map_to_screen(x, y, @_x_range_name, @_y_range_name)
    [nx, ny] = @mget('normals')
    [xoff, yoff]  = @mget('offsets')
    dim = @mget('dimension')
    side = @mget('layout_location')
    orient = @mget('major_label_orientation')
    if _.isString(orient)
      angle = _angle_lookup[side][orient]
    else
      angle = -orient
    standoff = @_tick_extent() + @mget('major_label_standoff')
    labels = @mget('formatter').doFormat(coords.major[dim])

    @visuals.major_label_text.set_value(ctx)
    _apply_location_heuristics(ctx, side, orient)
    for i in [0...sx.length]
      if angle
        ctx.translate(sx[i]+nx*standoff+nx*xoff, sy[i]+ny*standoff+ny*yoff)
        ctx.rotate(angle)
        ctx.fillText(labels[i], 0, 0)
        ctx.rotate(-angle)
        ctx.translate(-sx[i]-nx*standoff+nx*xoff, -sy[i]-ny*standoff+ny*yoff)
      else
        ctx.fillText(labels[i], Math.round(sx[i]+nx*standoff+nx*xoff), Math.round(sy[i]+ny*standoff+ny*yoff))

  _draw_axis_label: (ctx) ->
    label = @mget('axis_label')
    if not label?
      return
    [x, y] = @mget('rule_coords')
    [sx, sy] = @plot_view.map_to_screen(x, y, @_x_range_name, @_y_range_name)
    [nx, ny] = @mget('normals')
    [xoff, yoff]  = @mget('offsets')
    side = @mget('layout_location')
    orient = 'parallel'
    angle = _angle_lookup[side][orient]
    standoff = (@_tick_extent() + @_tick_label_extent() + @mget('axis_label_standoff'))
    sx = (sx[0] + sx[sx.length-1])/2
    sy = (sy[0] + sy[sy.length-1])/2
    @visuals.axis_label_text.set_value(ctx)
    _apply_location_heuristics(ctx, side, orient)
<<<<<<< HEAD

    x = sx+nx*standoff+nx*xoff
    y = sy+ny*standoff+ny*yoff

    if isNaN(x) or isNaN(y)
      return

=======
>>>>>>> 0a15c303
    if angle
      ctx.translate(x, y)
      ctx.rotate(angle)
      ctx.fillText(label, 0, 0)
      ctx.rotate(-angle)
      ctx.translate(-x, -y)
    else
      ctx.fillText(label, x, y)

  _tick_extent: () ->
    return @mget('major_tick_out')

  _tick_label_extent: () ->
    extent = 0
    ctx = @plot_view.canvas_view.ctx

    dim = @mget('dimension')
    coords = @mget('tick_coords').major
    side = @mget('layout_location')
    orient = @mget('major_label_orientation')
    labels = @mget('formatter').doFormat(coords[dim])
    @visuals.major_label_text.set_value(ctx)

    if _.isString(orient)
      hscale = 1
      angle = _angle_lookup[side][orient]
    else
      hscale = 2
      angle = -orient
    angle = Math.abs(angle)
    c = Math.cos(angle)
    s = Math.sin(angle)
    if side == "above" or side == "below"
      wfactor = s
      hfactor = c
    else
      wfactor = c
      hfactor = s
    for i in [0...labels.length]
      if not labels[i]?
        continue
      w = ctx.measureText(labels[i]).width * 1.1
      h = ctx.measureText(labels[i]).ascent * 0.9
      val = w*wfactor + (h/hscale)*hfactor
      if val > extent
        extent = val
    if extent > 0
      extent += @mget('major_label_standoff')
    return extent

  _axis_label_extent: () ->
    extent = 0

    side = @mget('layout_location')
    axis_label = @mget('axis_label')
    orient = 'parallel'
    ctx = @plot_view.canvas_view.ctx
    @visuals.axis_label_text.set_value(ctx)
    angle = Math.abs(_angle_lookup[side][orient])
    c = Math.cos(angle)
    s = Math.sin(angle)
    if axis_label
      extent += @mget('axis_label_standoff')
      @visuals.axis_label_text.set_value(ctx)
      w = ctx.measureText(axis_label).width * 1.1
      h = ctx.measureText(axis_label).ascent * 0.9
      if side == "above" or side == "below"
        extent += w*s + h*c
      else
        extent += w*c + h*s
    return extent


class Axis extends GuideRenderer.Model
  default_view: AxisView

  type: 'Axis'

  @mixins [
    'line:axis_',
    'line:major_tick_',
    'line:minor_tick_',
    'text:major_label_',
    'text:axis_label_'
  ]

  @define {
      visible:        [ p.Bool,     true      ]
      location:       [ p.String,   'auto'    ] # TODO (bev) enum
      bounds:         [ p.Any,      'auto'    ] # TODO (bev)
      ticker:         [ p.Instance, null      ]
      formatter:      [ p.Instance, null      ]
      x_range_name:   [ p.String,   'default' ]
      y_range_name:   [ p.String,   'default' ]
      axis_label:     [ p.String,   ''        ]
      axis_label_standoff:     [ p.Int,         5 ]
      major_label_standoff:    [ p.Int,         5 ]
      major_label_orientation: [ p.Any, "horizontal" ] # TODO: p.Orientation | p.Number
      major_tick_in:  [ p.Number,   2         ]
      major_tick_out: [ p.Number,   6         ]
      minor_tick_in:  [ p.Number,   0         ]
      minor_tick_out: [ p.Number,   4         ]
  }

  @override {
    axis_line_color: 'black'

    major_tick_line_color: 'black'
    minor_tick_line_color: 'black'

    major_label_text_font_size: "10pt"
    major_label_text_align: "center"
    major_label_text_baseline: "alphabetic"

    axis_label_text_font_size: "16pt"
    axis_label_text_align: "center"
    axis_label_text_baseline: "alphabetic"
  }

  @internal {
    layout_location: [ p.Any ]
  }

  initialize: (attrs, options)->
    super(attrs, options)

    @define_computed_property('computed_bounds', @_computed_bounds, false)
    @add_dependencies('computed_bounds', this, ['bounds'])
    @add_dependencies('computed_bounds', @get('plot'), ['x_range', 'y_range'])

    @define_computed_property('rule_coords', @_rule_coords, false)
    @add_dependencies('rule_coords', this, ['computed_bounds', 'side'])

    @define_computed_property('tick_coords', @_tick_coords, false)
    @add_dependencies('tick_coords', this, ['computed_bounds', 'layout_location'])

    @define_computed_property('ranges', @_ranges, true)
    @define_computed_property('normals', (() -> @_normals), true)
    @define_computed_property('dimension', (() -> @_dim), true)
    @define_computed_property('offsets', @_offsets, true)

  _doc_attached: () ->
    @panel = new SidePanel.Model()
    @panel.attach_document(@document)

  initialize_layout: () ->
    side = @get('layout_location')
    if side == "above"
      @_dim = 0
      @_normals = [0, -1]
      @_size = @panel._height
      @_anchor = @panel._bottom
    else if side == "below"
      @_dim = 0
      @_normals = [0, 1]
      @_size = @panel._height
      @_anchor = @panel._top
    else if side == "left"
      @_dim = 1
      @_normals = [-1, 0]
      @_size = @panel._width
      @_anchor = @panel._right
    else if side == "right"
      @_dim = 1
      @_normals = [1, 0]
      @_size = @panel._width
      @_anchor = @panel._left
    else
      logger.error("unrecognized side: '#{ side }'")

  _offsets: () ->
    side = @get('layout_location')
    [xoff, yoff] = [0, 0]
    frame = @get('plot').get('frame')

    if side == "below"
      yoff = Math.abs(@panel.get("top") - frame.get("bottom"))

    else if side == "above"
      yoff = Math.abs(@panel.get("bottom") - frame.get("top"))

    else if side == "right"
      xoff = Math.abs(@panel.get("left") - frame.get("right"))

    else if side == "left"
      xoff = Math.abs(@panel.get("right") - frame.get("left"))

    return [xoff, yoff]

  _ranges: () ->
    i = @get('dimension')
    j = (i + 1) % 2
    frame = @get('plot').get('frame')
    ranges = [
      frame.get('x_ranges')[@get('x_range_name')],
      frame.get('y_ranges')[@get('y_range_name')]
    ]
    return [ranges[i], ranges[j]]

  _computed_bounds: () ->
    [range, cross_range] = @get('ranges')

    user_bounds = @get('bounds') ? 'auto'
    range_bounds = [range.get('min'), range.get('max')]

    if user_bounds == 'auto'
      return range_bounds

    if _.isArray(user_bounds)
      if Math.abs(user_bounds[0]-user_bounds[1]) >
                  Math.abs(range_bounds[0]-range_bounds[1])
        start = Math.max(Math.min(user_bounds[0], user_bounds[1]),
                         range_bounds[0])
        end = Math.min(Math.max(user_bounds[0], user_bounds[1]),
                       range_bounds[1])
      else
        start = Math.min(user_bounds[0], user_bounds[1])
        end = Math.max(user_bounds[0], user_bounds[1])
      return [start, end]

    logger.error("user bounds '#{ user_bounds }' not understood")
    return null

  _rule_coords: () ->
    i = @get('dimension')
    j = (i + 1) % 2
    [range, cross_range] = @get('ranges')
    [start, end] = @get('computed_bounds')

    xs = new Array(2)
    ys = new Array(2)
    coords = [xs, ys]

    loc = @_get_loc(cross_range)

    coords[i][0] = Math.max(start, range.get('min'))
    coords[i][1] = Math.min(end, range.get('max'))
    if coords[i][0] > coords[i][1]
      coords[i][0] = coords[i][1] = NaN

    coords[j][0] = loc
    coords[j][1] = loc

    return coords

  _tick_coords: () ->
    i = @get('dimension')
    j = (i + 1) % 2
    [range, cross_range] = @get('ranges')
    [start, end] = @get('computed_bounds')

    ticks = @get('ticker').get_ticks(start, end, range, {})
    majors = ticks.major
    minors = ticks.minor

    loc = @_get_loc(cross_range)

    xs = []
    ys = []
    coords = [xs, ys]

    minor_xs = []
    minor_ys = []
    minor_coords = [minor_xs, minor_ys]

    if range.type == "FactorRange"
      for ii in [0...majors.length]
        coords[i].push(majors[ii])
        coords[j].push(loc)
    else
      [range_min, range_max] = [range.get('min'), range.get('max')]

      for ii in [0...majors.length]
        if majors[ii] < range_min or majors[ii] > range_max
          continue
        coords[i].push(majors[ii])
        coords[j].push(loc)

      for ii in [0...minors.length]
        if minors[ii] < range_min or minors[ii] > range_max
          continue
        minor_coords[i].push(minors[ii])
        minor_coords[j].push(loc)

    return {
      "major": coords,
      "minor": minor_coords
    }

  _get_loc: (cross_range) ->
    cstart = cross_range.get('start')
    cend = cross_range.get('end')
    side = @get('layout_location')

    if side == 'left' or side == 'below'
      loc = 'start'
    else if side == 'right' or side == 'above'
      loc = 'end'

    return cross_range.get(loc)

module.exports =
  Model: Axis
  View: AxisView<|MERGE_RESOLUTION|>--- conflicted
+++ resolved
@@ -126,7 +126,7 @@
   below  : RIGHT
   left   : RIGHT
   right  : LEFT
-}
+
 
 _apply_location_heuristics = (ctx, side, orient) ->
   if _.isString(orient)
@@ -281,7 +281,6 @@
     sy = (sy[0] + sy[sy.length-1])/2
     @visuals.axis_label_text.set_value(ctx)
     _apply_location_heuristics(ctx, side, orient)
-<<<<<<< HEAD
 
     x = sx+nx*standoff+nx*xoff
     y = sy+ny*standoff+ny*yoff
@@ -289,8 +288,6 @@
     if isNaN(x) or isNaN(y)
       return
 
-=======
->>>>>>> 0a15c303
     if angle
       ctx.translate(x, y)
       ctx.rotate(angle)
