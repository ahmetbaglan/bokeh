
define [
  "underscore",
  "backbone",
  "kiwi",
  "common/has_parent",
  "common/panel",
  "common/plot_widget",
  "renderer/properties",
], (_, Backbone, kiwi, HasParent, Panel, PlotWidget, Properties) ->

  glyph_properties = Properties.glyph_properties
  line_properties  = Properties.line_properties
  text_properties  = Properties.text_properties

  # This table lays out the rules for configuring the baseline, alignment, etc. of
  # axis title text, based on it's location and orientation
  #
  # side    orient        baseline   align     angle   normal-dist
  # -------------------------------------------------------------------------------
  # top     parallel      bottom     center    0       height
  #         normal        middle     left      -90     width
  #         horizontal    bottom     center    0       height
  #         [angle > 0]   middle     left              width * sin + height * cos
  #         [angle < 0]   middle     right             width * sin + height * cos
  #
  # bottom  parallel      top        center    0       height
  #         normal        middle     right     90      width
  #         horizontal    top        center    0       height
  #         [angle > 0]   middle     right             width * sin + height * cos
  #         [angle < 0]   middle     left              width * sin + height * cos
  #
  # left    parallel      bottom     center    90      height
  #         normal        middle     right     0       width
  #         horizontal    middle     right     0       width
  #         [angle > 0]   middle     right             width * cos + height * sin
  #         [angle < 0]   middle     right             width * cos + height + sin
  #
  # right   parallel      bottom     center   -90      height
  #         normal        middle     left     0        width
  #         horizontal    middle     left     0        width
  #         [angle > 0]   middle     left              width * cos + height * sin
  #         [angle < 0]   middle     left              width * cos + height + sin

  pi2 = Math.PI/2
  ALPHABETIC = 'alphabetic'
  MIDDLE = 'middle'
  HANGING = 'hanging'
  LEFT = 'left'
  RIGHT = 'right'
  CENTER = 'center'


  _angle_lookup = {
    top:
      parallel   : 0
      normal     : -pi2
      horizontal : 0
      vertical   : -pi2
    bottom:
      parallel   : 0
      normal     : pi2
      horizontal : 0
      vertical   : pi2
    left:
      parallel   : -pi2
      normal     : 0
      horizontal : 0
      vertical   : -pi2
    right:
      parallel   : pi2
      normal     : 0
      horizontal : 0
      vertical   : pi2
  }

  _baseline_lookup = {
    top:
      parallel   : ALPHABETIC
      normal     : MIDDLE
      horizontal : ALPHABETIC
      vertical   : MIDDLE
    bottom:
      parallel   : HANGING
      normal     : MIDDLE
      horizontal : HANGING
      vertical   : MIDDLE
    left:
      parallel   : ALPHABETIC
      normal     : MIDDLE
      horizontal : MIDDLE
      vertical   : ALPHABETIC
    right:
      parallel   : ALPHABETIC
      normal     : MIDDLE
      horizontal : MIDDLE
      vertical   : ALPHABETIC
  }

  _align_lookup = {
    top:
      parallel   : CENTER
      normal     : LEFT
      horizontal : CENTER
      vertical   : LEFT
    bottom:
      parallel   : CENTER
      normal     : LEFT
      horizontal : CENTER
      vertical   : RIGHT
    left:
      parallel   : CENTER
      normal     : RIGHT
      horizontal : RIGHT
      vertical   : CENTER
    right:
      parallel   : CENTER
      normal     : LEFT
      horizontal : LEFT
      vertical   : CENTER
  }

  _align_lookup_negative = {
    top    : RIGHT
    bottom : LEFT
    left   : RIGHT
    right  : LEFT
  }

  _align_lookup_positive = {
    top    : LEFT
    bottom : RIGHT
    left   : RIGHT
    right  : LEFT
  }

  _apply_location_heuristics = (ctx, side, orient) ->
      if _.isString(orient)
        baseline = _baseline_lookup[side][orient]
        align = _align_lookup[side][orient]

      else if orient == 0
        baseline = _baseline_lookup[side][orient]
        align = _align_lookup[side][orient]

      else if orient < 0
        baseline = 'middle'
        align = _align_lookup_negative[side]

      else if orient > 0
        baseline = 'middle'
        align = _align_lookup_positive[side]

      ctx.textBaseline = baseline
      ctx.textAlign = align

  class AxisView extends PlotWidget
    initialize: (options) ->
      super(options)
      @rule_props = new line_properties(@, null, 'axis_')
      @major_tick_props = new line_properties(@, null, 'major_tick_')
      @minor_tick_props = new line_properties(@, null, 'minor_tick_')
      @major_label_props = new text_properties(@, null, 'major_label_')
      @axis_label_props = new text_properties(@, null, 'axis_label_')

    render: () ->
      ctx = @plot_view.canvas_view.ctx

      ctx.save()

      @_draw_rule(ctx)
      @_draw_major_ticks(ctx)
      @_draw_minor_ticks(ctx)
      @_draw_major_labels(ctx)
      @_draw_axis_label(ctx)

      ctx.restore()

    bind_bokeh_events: () ->
      @listenTo(@model, 'change', @plot_view.request_render)

    _draw_rule: (ctx) ->
      if not @rule_props.do_stroke
        return
      [x, y] = coords = @mget('rule_coords')
      [sx, sy] = @plot_view.map_to_screen(x, "data", y, "data")
      [nx, ny] = @mget('normals')

      @rule_props.set(ctx, @)
      ctx.beginPath()
      ctx.moveTo(Math.round(sx[0]), Math.round(sy[0]))
      for i in [1...sx.length]
        ctx.lineTo(Math.round(sx[i]), Math.round(sy[i]))
      ctx.stroke()

    _draw_major_ticks: (ctx) ->
      if not @major_tick_props.do_stroke
        return
      coords = @mget('tick_coords')
      [x, y] = coords.major
      [sx, sy] = @plot_view.map_to_screen(x, "data", y, "data")
      [nx, ny] = @mget('normals')

      tin = @mget('major_tick_in')
      tout = @mget('major_tick_out')
      @major_tick_props.set(ctx, @)
      for i in [0...sx.length]
        ctx.beginPath()
        ctx.moveTo(Math.round(sx[i]+nx*tout), Math.round(sy[i]+ny*tout))
        ctx.lineTo(Math.round(sx[i]-nx*tin),  Math.round(sy[i]-ny*tin))
        ctx.stroke()

    _draw_minor_ticks: (ctx) ->
      if not @minor_tick_props.do_stroke
        return
      coords = @mget('tick_coords')
      [x, y] = coords.minor
      [sx, sy] = @plot_view.map_to_screen(x, "data", y, "data")
      [nx, ny] = @mget('normals')

      tin = @mget('minor_tick_in')
      tout = @mget('minor_tick_out')
      @minor_tick_props.set(ctx, @)
      for i in [0...sx.length]
        ctx.beginPath()
        ctx.moveTo(Math.round(sx[i]+nx*tout), Math.round(sy[i]+ny*tout))
        ctx.lineTo(Math.round(sx[i]-nx*tin),  Math.round(sy[i]-ny*tin))
        ctx.stroke()

    _draw_major_labels: (ctx) ->
      coords = @mget('tick_coords')
      [x, y] = coords.major
      [sx, sy] = @plot_view.map_to_screen(x, "data", y, "data")
      [nx, ny] = @mget('normals')
      dim = @mget('dimension')
      side = @mget('location')
      orient = @mget('major_label_orientation')

      if _.isString(orient)
        angle = _angle_lookup[side][orient]
      else
        angle = -orient
      standoff = @model._tick_extent(@) + @mget('major_label_standoff')

      labels = @mget_obj('formatter').format(coords.major[dim])

      @major_label_props.set(ctx, @)
      _apply_location_heuristics(ctx, side, orient)

      for i in [0...sx.length]
        if angle
          ctx.translate(sx[i]+nx*standoff, sy[i]+ny*standoff)
          ctx.rotate(angle)
          ctx.fillText(labels[i], 0, 0)
          ctx.rotate(-angle)
          ctx.translate(-sx[i]-nx*standoff, -sy[i]-ny*standoff)
        else
          ctx.fillText(labels[i], Math.round(sx[i] + nx*standoff), Math.round(sy[i] + ny*standoff))

    _draw_axis_label: (ctx) ->
      label = @mget('axis_label')

      if not label?
        return

      [x, y] = @mget('rule_coords')
      [sx, sy] = @plot_view.map_to_screen(x, "data", y, "data")
      [nx, ny] = @mget('normals')
      side = @mget('location')
      orient = 'parallel'

      angle = _angle_lookup[side][orient]
      standoff = @model._tick_extent(@) + @model._tick_label_extent(@) + @mget('axis_label_standoff')

      sx = (sx[0] + sx[sx.length-1])/2
      sy = (sy[0] + sy[sy.length-1])/2

      @axis_label_props.set(ctx, @)
      _apply_location_heuristics(ctx, side, orient)

      if angle
        ctx.translate(sx+nx*standoff, sy+ny*standoff)
        ctx.rotate(angle)
        ctx.fillText(label, 0, 0)
        ctx.rotate(-angle)
        ctx.translate(-sx-nx*standoff, -sy-ny*standoff)
      else
        ctx.fillText(label, sx+nx*standoff, sy+ny*standoff)

  class Axis extends HasParent
    default_view: AxisView
    type: 'Axis'

    dinitialize: (attrs, options)->
      super(attrs, options)
      plot = @get_obj('plot')
      panel = new Panel.Model({}, {solver: plot.solver})
      @set('panel', panel)

      # Yuck. The issues is that frames and canvases *are* panels, but axes are not but
      # should be (no multiple inheritnce in CoffeeScript)
      @_top = panel._top
      @_bottom = panel._bottom
      @_left = panel._left
      @_right = panel._right
      @_width = panel._width
      @_height = panel._height

      side = @get('location')
      if side == "top"
        @_size = panel._height
        @_anchor = panel._bottom
        @_dim = 0
        @_normals = [0, -1]
      else if side == "bottom"
        @_size = panel._height
        @_anchor = panel._top
        @_dim = 0
        @_normals = [0, 1]
      else if side == "left"
        @_size = panel._width
        @_anchor = panel._right
        @_dim = 1
        @_normals = [-1, 0]
      else if side == "right"
        @_size = panel._width
        @_anchor = panel._left
        @_dim = 1
        @_normals = [1, 0]
      else
        console.log("ERROR: unrecognized side: '#{ side }'")

      @register_property('computed_bounds', @_computed_bounds, false)
      @add_dependencies('computed_bounds', this, ['bounds'])
      @add_dependencies('computed_bounds', @get_obj('plot'), ['x_range', 'y_range'])

      @register_property('rule_coords', @_rule_coords, false)
      @add_dependencies('rule_coords', this, ['computed_bounds', 'side'])

      @register_property('tick_coords', @_tick_coords, false)
      @add_dependencies('tick_coords', this, ['computed_bounds', 'location'])

      @register_property('ranges', @_ranges, true)
      @register_property('normals', (() -> @_normals), true)
      @register_property('dimension', (() -> @_dim), true)

<<<<<<< HEAD
    update_layout: (view, solver) ->
      size = @_tick_extent(view) + @_tick_label_extent(view) + @_axis_label_extent(view)
      if not @_last_size?
        @_last_size = -1
      if size == @_last_size
        return
      @_last_size = size
      if @_size_constraint?
        solver.remove_constraint(@_size_constraint)
      @_size_constraint = new kiwi.Constraint(new kiwi.Expression(@_size, -size), kiwi.Operator.Eq)
      solver.add_constraint(@_size_constraint)
=======
      @add_dependencies('computed_bounds', @get_obj('plot'), ['x_range', 'y_range'])
>>>>>>> f589f685

    _ranges: () ->
      i = @get('dimension')
      j = (i + 1) % 2

      ranges = [@get_obj('plot').get_obj('x_range'), @get_obj('plot').get_obj('y_range')]
      return [ranges[i], ranges[j]]

    _computed_bounds: () ->
      [range, cross_range] = @get('ranges')

      user_bounds = @get('bounds') ? 'auto'
      range_bounds = [range.get('min'), range.get('max')]

      if user_bounds == 'auto'
        return range_bounds

      if _.isArray(user_bounds)
        if Math.abs(user_bounds[0]-user_bounds[1]) > Math.abs(range_bounds[0]-range_bounds[1])
          start = Math.max(Math.min(user_bounds[0], user_bounds[1]), range_bounds[0])
          end = Math.min(Math.max(user_bounds[0], user_bounds[1]), range_bounds[1])
        else
          start = Math.min(user_bounds[0], user_bounds[1])
          end = Math.max(user_bounds[0], user_bounds[1])
        return [start, end]

      console.log("error: user bounds '#{ user_bounds }' not understood")
      return null

    _rule_coords: () ->
      i = @get('dimension')
      j = (i + 1) % 2
      [range, cross_range] = @get('ranges')
      [start, end] = @get('computed_bounds')

      xs = new Array(2)
      ys = new Array(2)
      coords = [xs, ys]

      loc = @_get_loc(cross_range)

      coords[i][0] = Math.max(start, range.get('min'))
      coords[i][1] = Math.min(end, range.get('max'))
      if coords[i][0] > coords[i][1]
        coords[i][0] = coords[i][1] = NaN

      coords[j][0] = loc
      coords[j][1] = loc

      return coords

    _tick_coords: () ->
      i = @get('dimension')
      j = (i + 1) % 2
      [range, cross_range] = @get('ranges')
      [start, end] = @get('computed_bounds')

      ticks = @get_obj('ticker').get_ticks(start, end, range, {})
      majors = ticks.major
      minors = ticks.minor

      loc = @_get_loc(cross_range)

      xs = []
      ys = []
      coords = [xs, ys]

      minor_xs = []
      minor_ys = []
      minor_coords = [minor_xs, minor_ys]

      if range.type == "FactorRange"
        for ii in [0...majors.length]
          coords[i].push(majors[ii])
          coords[j].push(loc)
      else
        [range_min, range_max] = [range.get('min'), range.get('max')]

        for ii in [0...majors.length]
          if majors[ii] < range_min or majors[ii] > range_max
            continue
          coords[i].push(majors[ii])
          coords[j].push(loc)

        for ii in [0...minors.length]
          if minors[ii] < range_min or minors[ii] > range_max
            continue
          minor_coords[i].push(minors[ii])
          minor_coords[j].push(loc)

      return {
        "major": coords,
        "minor": minor_coords
      }

    _get_loc: (cross_range) ->
      cstart = cross_range.get('start')
      cend = cross_range.get('end')
      side = @get('location')

      if side == 'left' or side == 'bottom'
        if cstart < cend
          loc = 'start'
        else
          loc = 'end'
      else if side == 'right' or side == 'top'
        if cstart < cend
          loc = 'end'
        else
          loc = 'start'

      return cross_range.get(loc)

    _tick_extent: (view) ->
      return @get('major_tick_out')

    _tick_label_extent: (view) ->
      extent = 0
      dim = @get('dimension')
      ctx = view.plot_view.canvas_view.ctx

      coords = @get('tick_coords').major
      side = @get('location')
      orient = @get('major_label_orientation')

      labels = @get_obj('formatter').format(coords[dim])

      view.major_label_props.set(ctx, view)

      if _.isString(orient)
        hscale = 1
        angle = _angle_lookup[side][orient]
      else
        hscale = 2
        angle = -orient
      angle = Math.abs(angle)
      c = Math.cos(angle)
      s = Math.sin(angle)

      if side == "top" or side == "bottom"
        wfactor = s
        hfactor = c
      else
        wfactor = c
        hfactor = s

      for i in [0...labels.length]
        if not labels[i]?
          continue
        w = ctx.measureText(labels[i]).width * 1.1
        h = ctx.measureText(labels[i]).ascent * 0.9
        val = w*wfactor + (h/hscale)*hfactor
        if val > extent
          extent = val

      if extent > 0
        extent += @get('major_label_standoff')

      return extent

    _axis_label_extent: (view) ->
      extent = 0

      side = @get('location')
      orient = 'parallel'
      ctx = view.plot_view.canvas_view.ctx

      view.axis_label_props.set(ctx, view)

      angle = Math.abs(_angle_lookup[side][orient])
      c = Math.cos(angle)
      s = Math.sin(angle)

      if @get('axis_label')
        extent += @get('axis_label_standoff')
        view.axis_label_props.set(ctx, view)
        w = ctx.measureText(@get('axis_label')).width * 1.1
        h = ctx.measureText(@get('axis_label')).ascent * 0.9
        if side == "top" or side == "bottom"
          extent += w*s + h*c
        else
          extent += w*c + h*s

      return extent

    display_defaults: () ->
      return {
        level: 'overlay'

        axis_line_color: 'black'
        axis_line_width: 1
        axis_line_alpha: 1.0
        axis_line_join: 'miter'
        axis_line_cap: 'butt'
        axis_line_dash: []
        axis_line_dash_offset: 0

        major_tick_in: 2
        major_tick_out: 6
        major_tick_line_color: 'black'
        major_tick_line_width: 1
        major_tick_line_alpha: 1.0
        major_tick_line_join: 'miter'
        major_tick_line_cap: 'butt'
        major_tick_line_dash: []
        major_tick_line_dash_offset: 0

        minor_tick_in: 0
        minor_tick_out: 4
        minor_tick_line_color: 'black'
        minor_tick_line_width: 1
        minor_tick_line_alpha: 1.0
        minor_tick_line_join: 'miter'
        minor_tick_line_cap: 'butt'
        minor_tick_line_dash: []
        minor_tick_line_dash_offset: 0

        major_label_standoff: 5
        major_label_orientation: "horizontal"
        major_label_text_font: "helvetica"
        major_label_text_font_size: "10pt"
        major_label_text_font_style: "normal"
        major_label_text_color: "#444444"
        major_label_text_alpha: 1.0
        major_label_text_align: "center"
        major_label_text_baseline: "alphabetic"

        axis_label: ""
        axis_label_standoff: 5
        axis_label_text_font: "helvetica"
        axis_label_text_font_size: "16pt"
        axis_label_text_font_style: "normal"
        axis_label_text_color: "#444444"
        axis_label_text_alpha: 1.0
        axis_label_text_align: "center"
        axis_label_text_baseline: "alphabetic"
      }

  return {
    "Model": Axis,
    "View": AxisView
  }<|MERGE_RESOLUTION|>--- conflicted
+++ resolved
@@ -291,7 +291,7 @@
     default_view: AxisView
     type: 'Axis'
 
-    dinitialize: (attrs, options)->
+    initialize: (attrs, options)->
       super(attrs, options)
       plot = @get_obj('plot')
       panel = new Panel.Model({}, {solver: plot.solver})
@@ -344,7 +344,6 @@
       @register_property('normals', (() -> @_normals), true)
       @register_property('dimension', (() -> @_dim), true)
 
-<<<<<<< HEAD
     update_layout: (view, solver) ->
       size = @_tick_extent(view) + @_tick_label_extent(view) + @_axis_label_extent(view)
       if not @_last_size?
@@ -356,9 +355,6 @@
         solver.remove_constraint(@_size_constraint)
       @_size_constraint = new kiwi.Constraint(new kiwi.Expression(@_size, -size), kiwi.Operator.Eq)
       solver.add_constraint(@_size_constraint)
-=======
-      @add_dependencies('computed_bounds', @get_obj('plot'), ['x_range', 'y_range'])
->>>>>>> f589f685
 
     _ranges: () ->
       i = @get('dimension')
