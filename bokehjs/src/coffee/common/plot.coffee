
define [
  "underscore",
  "backbone",
  "kiwi",
  "./build_views",
  "./plot_utils",
  "./safebind",
  "./continuum_view",
  "./has_parent",
<<<<<<< HEAD
  "./canvas",
  "./solver",
  "./cartesian_frame",
  "./plot_template"
  "renderer/properties",
  "tool/active_tool_manager",
], (_, Backbone, kiwi, build_views, plot_utils, safebind, ContinuumView, HasParent, Canvas, Solver, CartesianFrame, plot_template, Properties, ActiveToolManager) ->
=======
  "./view_state",
  "mapper/1d/linear_mapper",
  "mapper/1d/log_mapper",
  "mapper/1d/categorical_mapper",
  "mapper/2d/grid_mapper",
  "renderer/properties",
  "tool/active_tool_manager",
], (_, Backbone, require, build_views, safebind, bulk_save, ContinuumView, HasParent, ViewState, LinearMapper, LogMapper, CategoricalMapper, GridMapper, Properties, ActiveToolManager) ->
>>>>>>> f589f685

  line_properties = Properties.line_properties
  text_properties = Properties.text_properties

  Expr = kiwi.Expression
  Constraint = kiwi.Constraint
  EQ = kiwi.Operator.Eq
  LE = kiwi.Operator.Le
  GE = kiwi.Operator.Ge

  class PlotView extends ContinuumView.View
    className: "bokeh plotview"
    template: plot_template

    view_options: () ->
      _.extend({plot_model: @model, plot_view: @}, @options)

    pause: () ->
      @is_paused = true

    unpause: () ->
      @is_paused = false
      @request_render()

    request_render: () ->
      if not @is_paused
        @throttled_render(true)
      return

    initialize: (options) ->
      super(options)

      @canvas = @mget('canvas')
      @canvas_view = new @canvas.default_view({'model': @canvas})

      @listenTo(@model.solver, 'layout_update', @request_render)

      # compat, to be removed
      @frame = @mget('frame')
      @x_range = @frame.get('x_ranges')['default']
      @y_range = @frame.get('y_ranges')['default']
      @xmapper = @frame.get('x_mappers')['default']
      @ymapper = @frame.get('y_mappers')['default']

      template_data = {
        button_bar: @mget('button_bar')
      }
      html = @template(template_data)
      @$el.html(html)

<<<<<<< HEAD
      @$el.prepend(@canvas_view.$el)
      @canvas_view.render()

      @throttled_render = plot_utils.throttle_animation(@render, 15)
=======
      xmt = @mget('x_mapper_type')
      if xmt == 'auto'
        xmapper_type = LinearMapper.Model
        if @x_range.type == "FactorRange"
          xmapper_type = CategoricalMapper.Model
        @xmapper = new xmapper_type({
          source_range: @x_range
          target_range: @view_state.get('inner_range_horizontal')
        })
      else
        if xmt == 'log'
          xmapper_type = LogMapper.Model
        @xmapper = new xmapper_type({
          source_range: @x_range
          target_range: @view_state.get('inner_range_horizontal')
        })


      ymt = @mget('y_mapper_type')
      if ymt == 'auto'
        ymapper_type = LinearMapper.Model
        if @y_range.type == "FactorRange"
          ymapper_type = CategoricalMapper.Model
        @ymapper = new ymapper_type({
          source_range: @y_range
          target_range: @view_state.get('inner_range_vertical')
        })
      else
        if ymt == 'log'
          ymapper_type = LogMapper.Model

        @ymapper = new ymapper_type({
          source_range: @y_range
          target_range: @view_state.get('inner_range_vertical')
        })

>>>>>>> f589f685

      @outline_props = new line_properties(@, {}, 'outline_')
      @title_props = new text_properties(@, {}, 'title_')

      @old_mapper_state = {
        x: null
        y: null
      }

      @renderers = {}
      @tools = {}

      @eventSink = _.extend({}, Backbone.Events)
      @atm = new ActiveToolManager(@eventSink)
      @levels = {}
      for level in plot_utils.LEVELS
        @levels[level] = {}
      @build_levels()
      @atm.bind_bokeh_events()
      @bind_bokeh_events()
      @model.add_layout()
      @request_render()
      return this

    map_to_screen: (x, x_units, y, y_units) ->
      @frame.map_to_screen(x, x_units, y, y_units, @canvas)

    map_from_screen: (sx, sy, units) ->
      @frame.map_from_screen(sx, sy, units, @canvas)

    update_range: (range_info) ->
      if not range_info?
        range_info = @initial_range_info
      @pause()
      @x_range.set(range_info.xr)
      @y_range.set(range_info.yr)
      @unpause()

    build_levels: () ->
      # need to separate renderer/tool creation from event binding
      # because things like box selection overlay needs to bind events
      # on the select tool
      #
      # should only bind events on NEW views and tools
      old_renderers = _.keys(@renderers)
      views = build_views(@renderers, @mget_obj('renderers'), @view_options())
      renderers_to_remove = _.difference(old_renderers, _.pluck(@mget_obj('renderers'), 'id'))
      for id_ in renderers_to_remove
        delete @levels.glyph[id_]
      tools = build_views(@tools, @mget_obj('tools'), @view_options())
      for v in views
        level = v.mget('level')
        @levels[level][v.model.id] = v
        v.bind_bokeh_events()
      for t in tools
        level = t.mget('level')
        @levels[level][t.model.id] = t
        t.bind_bokeh_events()
      return this

    bind_bokeh_events: () ->
<<<<<<< HEAD
      @listenTo(@mget('frame').get('x_range'), 'change', @request_render)
      @listenTo(@mget('frame').get('y_range'), 'change', @request_render)
      safebind(@, @model, 'change:renderers', @build_levels)
      safebind(@, @model, 'change:tool', @build_levels)
      safebind(@, @model, 'change', @request_render)
      safebind(@, @model, 'destroy', () => @remove())
=======
      safebind(this, @view_state, 'change', () =>
        @request_render_canvas()
        @request_render()
      )
      safebind(this, @x_range, 'change', @request_render)
      safebind(this, @y_range, 'change', @request_render)
      safebind(this, @model, 'change:renderers', @build_levels)
      safebind(this, @model, 'change:tool', @build_levels)
      safebind(this, @model, 'change', @request_render)
      safebind(this, @model, 'destroy', () => @remove())

    render_init: () ->
      # TODO use template
      @$el.append($("""
        <div class='plotarea'>
          <div class='bokeh_canvas_wrapper_outer'>
            <div class='bokeh_canvas_wrapper'>
              <canvas class='bokeh_canvas'></canvas>
            </div>
            <div class='bk-sidebar'>
              <a href='http://bokeh.pydata.org/' class='bk-logo bk-logo-medium'/>
              <div class='bk-button-bar'/>
            </div>
          </div>
        </div>
        """))
      @canvas_wrapper = @$el.find('.bokeh_canvas_wrapper')
      @canvas = @$el.find('canvas.bokeh_canvas')
      @button_bar = @$el.find('.bk-button-bar')

    render_canvas: (full_render=true) ->
      @ctx = @canvas[0].getContext('2d')

      if @hidpi
        devicePixelRatio = window.devicePixelRatio || 1
        backingStoreRatio = @ctx.webkitBackingStorePixelRatio ||
                            @ctx.mozBackingStorePixelRatio ||
                            @ctx.msBackingStorePixelRatio ||
                            @ctx.oBackingStorePixelRatio ||
                            @ctx.backingStorePixelRatio || 1
        ratio = devicePixelRatio / backingStoreRatio
      else
        ratio = 1

      ow = @view_state.get('outer_width')
      oh = @view_state.get('outer_height')

      @canvas.width = ow * ratio
      @canvas.height = oh * ratio

      #@button_bar.attr('style', "width:#{ow}px;")
      @canvas_wrapper.attr('style', "width:#{ow}px; height:#{oh}px")
      @canvas.attr('style', "width:#{ow}px;")
      @canvas.attr('style', "height:#{oh}px;")
      @canvas.attr('width', ow*ratio).attr('height', oh*ratio)

      #FOR THE SIDEBAR
      @$el.width(ow + 150)
      @$el.height(oh)


      @ctx.scale(ratio, ratio)
      @ctx.translate(0.5, 0.5)

      if full_render
        @render()

    save_png: () ->
      @render()
      data_uri = @canvas[0].toDataURL()
      @model.set('png', @canvas[0].toDataURL())
      bulk_save([@model])
>>>>>>> f589f685

    set_initial_range : () ->
      #check for good values for ranges before setting initial range
      range_vals = [@x_range.get('start'), @x_range.get('end'),
        @y_range.get('start'), @y_range.get('end')]
      good_vals = _.map(range_vals, (val) -> val? and not _.isNaN(val))
      good_vals = _.all(good_vals)
      if good_vals
        @initial_range_info = {
          xr: { start: @x_range.get('start'), end: @x_range.get('end') }
          yr: { start: @y_range.get('start'), end: @y_range.get('end') }
        }

    render: (force_canvas=false) ->
      super()

      @canvas_view.render(force_canvas)

      ctx = @canvas_view.ctx

      frame = @model.get('frame')
      canvas = @model.get('canvas')
      @model.solver.suggest_value(frame._width, canvas.get('width'))
      @model.solver.suggest_value(frame._height, canvas.get('height'))
      for k, v of @renderers
        if v.model.update_layout?
          v.model.update_layout(v, @model.solver)
      @model.solver.update_variables(false)

      if not @initial_range_info?
        @set_initial_range()

      title = @mget('title')
      if title
        @title_props.set(@canvas_view.ctx, {})
        th = ctx.measureText(@mget('title')).ascent

      frame_box = [
        @canvas.vx_to_sx(@frame.get('left')),
        @canvas.vy_to_sy(@frame.get('top')),
        @frame.get('width'),
        @frame.get('height'),
      ]

      @_map_hook()
      @_paint_empty(ctx, frame_box)

      if @outline_props.do_stroke
        @outline_props.set(ctx, {})
        ctx.strokeRect.apply(ctx, frame_box)

      have_new_mapper_state = false
      xms = @xmapper.get('mapper_state')[0]
      yms = @ymapper.get('mapper_state')[0]
      if Math.abs(@old_mapper_state.x-xms) > 1e-8 or Math.abs(@old_mapper_state.y - yms) > 1e-8
        @old_mapper_state.x = xms
        @old_mapper_state.y = yms
        have_new_mapper_state = true

      @_render_levels(ctx, ['image', 'underlay', 'glyph'], have_new_mapper_state, frame_box)
      @_render_levels(ctx, ['overlay', 'annotation', 'tool'], have_new_mapper_state)

      if title
        sx = @canvas.get('canvas_width')/2
        sy = th
        @title_props.set(ctx, {})
        ctx.fillText(title, sx, sy)

    _render_levels: (ctx, levels, have_new_mapper_state, clip_region) ->
      if clip_region?
        ctx.save()
        ctx.beginPath()
        ctx.rect.apply(ctx, clip_region)
        ctx.clip()
        ctx.beginPath()

      for level in levels
        renderers = @levels[level]
        for k, v of renderers
          v.render(have_new_mapper_state)

      if clip_region?
        ctx.restore()

    _map_hook: () ->

    _paint_empty: (ctx, frame_box) ->
      ctx.fillStyle = @mget('border_fill')
      ctx.fillRect(0, 0,  @canvas_view.mget('canvas_width'), @canvas_view.mget('canvas_height')) # TODO
      ctx.fillStyle = @mget('background_fill')
      ctx.fillRect.apply(ctx, frame_box)

  class Plot extends HasParent
    type: 'Plot'
    default_view: PlotView

    initialize: (attrs, options) ->
      super(attrs, options)

      @solver = new Solver()

      canvas = new Canvas.Model({
        map: options.map ? false,
        canvas_width: @get('plot_width'),
        canvas_height: @get('plot_height'),
        hidpi: @get('hidpi')
      }, {
        solver: @solver
      })
      @set('canvas', canvas)


    dinitialize: (attrs, options) ->
      super(attrs, options)

      canvas = @get('canvas')

      frame = new CartesianFrame.Model({
        x_range: @get_obj('x_range'), y_range: @get_obj('y_range')
      }, {
        solver: @solver
      })
      @set('frame', frame)

      min_border_top    = @get('min_border_top')    ? @get('min_border')
      min_border_bottom = @get('min_border_bottom') ? @get('min_border')
      min_border_left   = @get('min_border_left')   ? @get('min_border')
      min_border_right  = @get('min_border_right')  ? @get('min_border')

      @solver.add_constraint(new Constraint(new Expr(frame._left, -min_border_left), GE), kiwi.Strength.strong)
      @solver.add_constraint(new Constraint(new Expr(frame._right, min_border_right, [-1, canvas._right]), LE), kiwi.Strength.strong)
      @solver.add_constraint(new Constraint(new Expr(frame._bottom, -min_border_bottom), GE), kiwi.Strength.strong)
      @solver.add_constraint(new Constraint(new Expr(frame._top, min_border_top, [-1, canvas._top]), LE), kiwi.Strength.strong)
      @solver.suggest_value(frame._width, canvas.get('width'))
      @solver.suggest_value(frame._height, canvas.get('height'))

      @solver.update_variables(false)

    add_layout: () ->

      do_side = (side, cname, op) =>
        canvas = @get('canvas')
        frame = @get('frame')
        last = frame
        elts = @get_obj(side)
        if elts.length == 0
          return
        for r in elts
          @solver.add_constraint(new Constraint(new Expr(last[cname], [-1, r._anchor]), EQ), kiwi.Strength.strong)
          last = r
        @solver.add_constraint(new Constraint(new Expr(last[cname], [-1, canvas[cname]]), op), kiwi.Strength.required)
        @solver.suggest_value(last["_width"] , 100)

      do_side('above', '_top', LE)
      do_side('below', '_bottom', GE)
      do_side('left', '_left', GE)
      do_side('right', '_right', LE)

      @solver.update_variables(false)

    add_renderers: (new_renderers) ->
      renderers = @get('renderers')
      renderers = renderers.concat(new_renderers)
      @set('renderers', renderers)

    parent_properties: [
      'background_fill',
      'border_fill',
      'min_border',
      'min_border_top',
      'min_border_bottom'
      'min_border_left'
      'min_border_right'
    ]

    defaults: () ->
      return {
        button_bar: true
        data_sources: {},
        renderers: [],
        tools: [],
        h_symmetry: true,
        v_symmetry: false,
        plot_width: 600,
        plot_height: 600,
        title: 'Plot',
<<<<<<< HEAD
        above: [],
        below: [],
        left: [],
        right: []
=======
        x_mapper_type: 'auto',
        y_mapper_type: 'auto'
>>>>>>> f589f685
      }

    display_defaults: () ->
      return {
        hidpi: true,
        background_fill: "#fff",
        border_fill: "#fff",
        min_border: 40,

        title_standoff: 8,
        title_text_font: "helvetica",
        title_text_font_size: "20pt",
        title_text_font_style: "normal",
        title_text_color: "#444444",
        title_text_alpha: 1.0,
        title_text_align: "center",
        title_text_baseline: "alphabetic"

        outline_line_color: '#aaaaaa'
        outline_line_width: 1
        outline_line_alpha: 1.0
        outline_line_join: 'miter'
        outline_line_cap: 'butt'
        outline_line_dash: []
        outline_line_dash_offset: 0
      }

  class Plots extends Backbone.Collection
     model: Plot

  return {
    "Model": Plot,
    "Collection": new Plots(),
    "View": PlotView,
  }<|MERGE_RESOLUTION|>--- conflicted
+++ resolved
@@ -8,7 +8,6 @@
   "./safebind",
   "./continuum_view",
   "./has_parent",
-<<<<<<< HEAD
   "./canvas",
   "./solver",
   "./cartesian_frame",
@@ -16,16 +15,6 @@
   "renderer/properties",
   "tool/active_tool_manager",
 ], (_, Backbone, kiwi, build_views, plot_utils, safebind, ContinuumView, HasParent, Canvas, Solver, CartesianFrame, plot_template, Properties, ActiveToolManager) ->
-=======
-  "./view_state",
-  "mapper/1d/linear_mapper",
-  "mapper/1d/log_mapper",
-  "mapper/1d/categorical_mapper",
-  "mapper/2d/grid_mapper",
-  "renderer/properties",
-  "tool/active_tool_manager",
-], (_, Backbone, require, build_views, safebind, bulk_save, ContinuumView, HasParent, ViewState, LinearMapper, LogMapper, CategoricalMapper, GridMapper, Properties, ActiveToolManager) ->
->>>>>>> f589f685
 
   line_properties = Properties.line_properties
   text_properties = Properties.text_properties
@@ -76,49 +65,10 @@
       html = @template(template_data)
       @$el.html(html)
 
-<<<<<<< HEAD
       @$el.prepend(@canvas_view.$el)
       @canvas_view.render()
 
       @throttled_render = plot_utils.throttle_animation(@render, 15)
-=======
-      xmt = @mget('x_mapper_type')
-      if xmt == 'auto'
-        xmapper_type = LinearMapper.Model
-        if @x_range.type == "FactorRange"
-          xmapper_type = CategoricalMapper.Model
-        @xmapper = new xmapper_type({
-          source_range: @x_range
-          target_range: @view_state.get('inner_range_horizontal')
-        })
-      else
-        if xmt == 'log'
-          xmapper_type = LogMapper.Model
-        @xmapper = new xmapper_type({
-          source_range: @x_range
-          target_range: @view_state.get('inner_range_horizontal')
-        })
-
-
-      ymt = @mget('y_mapper_type')
-      if ymt == 'auto'
-        ymapper_type = LinearMapper.Model
-        if @y_range.type == "FactorRange"
-          ymapper_type = CategoricalMapper.Model
-        @ymapper = new ymapper_type({
-          source_range: @y_range
-          target_range: @view_state.get('inner_range_vertical')
-        })
-      else
-        if ymt == 'log'
-          ymapper_type = LogMapper.Model
-
-        @ymapper = new ymapper_type({
-          source_range: @y_range
-          target_range: @view_state.get('inner_range_vertical')
-        })
-
->>>>>>> f589f685
 
       @outline_props = new line_properties(@, {}, 'outline_')
       @title_props = new text_properties(@, {}, 'title_')
@@ -180,87 +130,12 @@
       return this
 
     bind_bokeh_events: () ->
-<<<<<<< HEAD
       @listenTo(@mget('frame').get('x_range'), 'change', @request_render)
       @listenTo(@mget('frame').get('y_range'), 'change', @request_render)
       safebind(@, @model, 'change:renderers', @build_levels)
       safebind(@, @model, 'change:tool', @build_levels)
       safebind(@, @model, 'change', @request_render)
       safebind(@, @model, 'destroy', () => @remove())
-=======
-      safebind(this, @view_state, 'change', () =>
-        @request_render_canvas()
-        @request_render()
-      )
-      safebind(this, @x_range, 'change', @request_render)
-      safebind(this, @y_range, 'change', @request_render)
-      safebind(this, @model, 'change:renderers', @build_levels)
-      safebind(this, @model, 'change:tool', @build_levels)
-      safebind(this, @model, 'change', @request_render)
-      safebind(this, @model, 'destroy', () => @remove())
-
-    render_init: () ->
-      # TODO use template
-      @$el.append($("""
-        <div class='plotarea'>
-          <div class='bokeh_canvas_wrapper_outer'>
-            <div class='bokeh_canvas_wrapper'>
-              <canvas class='bokeh_canvas'></canvas>
-            </div>
-            <div class='bk-sidebar'>
-              <a href='http://bokeh.pydata.org/' class='bk-logo bk-logo-medium'/>
-              <div class='bk-button-bar'/>
-            </div>
-          </div>
-        </div>
-        """))
-      @canvas_wrapper = @$el.find('.bokeh_canvas_wrapper')
-      @canvas = @$el.find('canvas.bokeh_canvas')
-      @button_bar = @$el.find('.bk-button-bar')
-
-    render_canvas: (full_render=true) ->
-      @ctx = @canvas[0].getContext('2d')
-
-      if @hidpi
-        devicePixelRatio = window.devicePixelRatio || 1
-        backingStoreRatio = @ctx.webkitBackingStorePixelRatio ||
-                            @ctx.mozBackingStorePixelRatio ||
-                            @ctx.msBackingStorePixelRatio ||
-                            @ctx.oBackingStorePixelRatio ||
-                            @ctx.backingStorePixelRatio || 1
-        ratio = devicePixelRatio / backingStoreRatio
-      else
-        ratio = 1
-
-      ow = @view_state.get('outer_width')
-      oh = @view_state.get('outer_height')
-
-      @canvas.width = ow * ratio
-      @canvas.height = oh * ratio
-
-      #@button_bar.attr('style', "width:#{ow}px;")
-      @canvas_wrapper.attr('style', "width:#{ow}px; height:#{oh}px")
-      @canvas.attr('style', "width:#{ow}px;")
-      @canvas.attr('style', "height:#{oh}px;")
-      @canvas.attr('width', ow*ratio).attr('height', oh*ratio)
-
-      #FOR THE SIDEBAR
-      @$el.width(ow + 150)
-      @$el.height(oh)
-
-
-      @ctx.scale(ratio, ratio)
-      @ctx.translate(0.5, 0.5)
-
-      if full_render
-        @render()
-
-    save_png: () ->
-      @render()
-      data_uri = @canvas[0].toDataURL()
-      @model.set('png', @canvas[0].toDataURL())
-      bulk_save([@model])
->>>>>>> f589f685
 
     set_initial_range : () ->
       #check for good values for ranges before setting initial range
@@ -371,12 +246,6 @@
         solver: @solver
       })
       @set('canvas', canvas)
-
-
-    dinitialize: (attrs, options) ->
-      super(attrs, options)
-
-      canvas = @get('canvas')
 
       frame = new CartesianFrame.Model({
         x_range: @get_obj('x_range'), y_range: @get_obj('y_range')
@@ -447,15 +316,10 @@
         plot_width: 600,
         plot_height: 600,
         title: 'Plot',
-<<<<<<< HEAD
         above: [],
         below: [],
         left: [],
         right: []
-=======
-        x_mapper_type: 'auto',
-        y_mapper_type: 'auto'
->>>>>>> f589f685
       }
 
     display_defaults: () ->
