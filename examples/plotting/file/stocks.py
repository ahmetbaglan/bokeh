
import numpy as np

from bokeh.sampledata.stocks import AAPL, FB, GOOG, IBM, MSFT
from bokeh.plotting import *

def stocks():

    output_file("stocks.html", title="stocks.py example")

    hold()

    line(np.array(AAPL['date'], dtype=np.datetime64).astype('int'), AAPL['adj_close'],
         x_axis_type = "datetime",
         color='#A6CEE3', tools="pan,zoom,resize",
         legend='AAPL')
    line(np.array(FB['date'], dtype=np.datetime64).astype('int'), FB['adj_close'],
         color='#1F78B4', tools="pan,zoom,resize",
         legend='FB')
    line(np.array(GOOG['date'], dtype=np.datetime64).astype('int'), GOOG['adj_close'],
          olor='#B2DF8A', tools="pan,zoom,resize",
         legend='GOOG')
    line(np.array(IBM['date'], dtype=np.datetime64).astype('int'), IBM['adj_close'],
         color='#33A02C', tools="pan,zoom,resize",
         legend='IBM')
    line(np.array(MSFT['date'], dtype=np.datetime64).astype('int'), MSFT['adj_close'],
         color='#FB9A99', tools="pan,zoom,resize",
         legend='MSFT')

    curplot().title = "Stock Closing Prices"
    xgrid()[0].grid_line_dash=""
    xgrid()[0].grid_line_alpha=0.3
    ygrid()[0].grid_line_dash=""
    ygrid()[0].grid_line_alpha=0.3

    figure()

    aapl = np.array(AAPL['adj_close'])
    aapl_dates = np.array(AAPL['date'], dtype=np.datetime64).astype('int')

    window_size = 30
    window = np.ones(window_size)/float(window_size)
    aapl_avg = np.convolve(aapl, window, 'same')

    scatter(aapl_dates, aapl,
            x_axis_type = "datetime",
<<<<<<< HEAD
            color='#A6CEE3', radius=1, tools="pan,zoom,resize,save", legend='close',
            name="stocks")
=======
            color='#A6CEE3', radius=1, tools="pan,zoom,resize", legend='close')
>>>>>>> 48c4bba1
    line(aapl_dates, aapl_avg,
         color='red', tools="pan,zoom,resize", legend='avg', name="stocks2")

    curplot().title = "AAPL One-Month Average"
    xgrid()[0].grid_line_dash=""
    xgrid()[0].grid_line_alpha=0.3
    ygrid()[0].grid_line_dash=""
    ygrid()[0].grid_line_alpha=0.3

    return curplot()

if __name__ == "__main__":
    stocks()
    show()  # open a browser
<|MERGE_RESOLUTION|>--- conflicted
+++ resolved
@@ -44,12 +44,10 @@
 
     scatter(aapl_dates, aapl,
             x_axis_type = "datetime",
-<<<<<<< HEAD
             color='#A6CEE3', radius=1, tools="pan,zoom,resize,save", legend='close',
             name="stocks")
-=======
-            color='#A6CEE3', radius=1, tools="pan,zoom,resize", legend='close')
->>>>>>> 48c4bba1
+
+
     line(aapl_dates, aapl_avg,
          color='red', tools="pan,zoom,resize", legend='avg', name="stocks2")
 
