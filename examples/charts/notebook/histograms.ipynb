{
<<<<<<< HEAD
 "metadata": {
  "name": "",
  "signature": "sha256:4df94c3cdbd4e105a0a183570e5566794dc55829331fa934dc4f8c068165a3cc"
 },
 "nbformat": 3,
 "nbformat_minor": 0,
 "worksheets": [
  {
   "cells": [
    {
     "cell_type": "code",
     "collapsed": false,
     "input": [
      "from collections import OrderedDict\n",
      "import numpy as np\n",
      "import pandas as pd\n",
      "from bokeh.charts import Histogram, output_notebook, show\n",
      "output_notebook()"
     ],
     "language": "python",
     "metadata": {},
     "outputs": []
    },
    {
     "cell_type": "code",
     "collapsed": false,
     "input": [
      "mu, sigma = 0, 0.5\n",
      "normal = np.random.normal(mu, sigma, 1000)\n",
      "lognormal = np.random.lognormal(mu, sigma, 1000)\n",
      "\n",
      "distributions = OrderedDict(normal=normal, lognormal=lognormal)\n",
      "normal_dist = OrderedDict(normal=normal)"
     ],
     "language": "python",
     "metadata": {},
     "outputs": []
    },
    {
     "cell_type": "code",
     "collapsed": false,
     "input": [
      "hist = Histogram(\n",
      "    normal_dist, bins=50, mu=mu, sigma=sigma,\n",
      "    title=\"Histogram, dict input\", ylabel=\"frequency\", \n",
      "    legend=\"top_left\", width=400, height=350)\n",
      "show(hist)"
     ],
     "language": "python",
     "metadata": {},
     "outputs": []
    },
    {
     "cell_type": "code",
     "collapsed": false,
     "input": [
      "df = pd.DataFrame(normal_dist)\n",
      "hist = Histogram(\n",
      "    df, bins=50, mu=mu, sigma=sigma,\n",
      "    title=\"Histogram, pandas input\", ylabel=\"frequency\", \n",
      "    tools=True, width=400, height=350, legend=\"top_left\")\n",
      "show(hist)"
     ],
     "language": "python",
     "metadata": {},
     "outputs": []
    },
    {
     "cell_type": "code",
     "collapsed": false,
     "input": [
      "hist = Histogram(\n",
      "    normal, bins=50, mu=mu, sigma=sigma,\n",
      "    title=\"Histogram, array input\", ylabel=\"frequency\",\n",
      "    width=500, height=350, legend=\"top_left\")\n",
      "show(hist)"
     ],
     "language": "python",
     "metadata": {},
     "outputs": []
    },
    {
     "cell_type": "code",
     "collapsed": false,
     "input": [
      "from blaze import Data\n",
      "output_notebook()\n",
      "b = Data(df)\n",
      "hist = Histogram(b, bins=50,title=\"kwargs, dict_input\", ylabel=\"frequency\", legend=\"top_right\",\n",
      "                 width=500, height=350, notebook=True)\n",
      "show(hist)"
     ],
     "language": "python",
     "metadata": {},
     "outputs": []
    },
    {
     "cell_type": "code",
     "collapsed": false,
     "input": [],
     "language": "python",
     "metadata": {},
     "outputs": []
    }
   ],
   "metadata": {}
=======
 "cells": [
  {
   "cell_type": "code",
   "execution_count": null,
   "metadata": {
    "collapsed": false
   },
   "outputs": [],
   "source": [
    "from collections import OrderedDict\n",
    "\n",
    "import numpy as np\n",
    "import pandas as pd\n",
    "\n",
    "from bokeh.charts import Histogram, output_notebook, show"
   ]
  },
  {
   "cell_type": "code",
   "execution_count": null,
   "metadata": {
    "collapsed": false
   },
   "outputs": [],
   "source": [
    "output_notebook()"
   ]
  },
  {
   "cell_type": "code",
   "execution_count": null,
   "metadata": {
    "collapsed": false
   },
   "outputs": [],
   "source": [
    "mu, sigma = 0, 0.5\n",
    "normal = np.random.normal(mu, sigma, 1000)\n",
    "lognormal = np.random.lognormal(mu, sigma, 1000)\n",
    "\n",
    "distributions = OrderedDict(normal=normal, lognormal=lognormal)\n",
    "normal_dist = OrderedDict(normal=normal)"
   ]
  },
  {
   "cell_type": "code",
   "execution_count": null,
   "metadata": {
    "collapsed": false
   },
   "outputs": [],
   "source": [
    "hist = Histogram(\n",
    "    normal_dist, bins=50, mu=mu, sigma=sigma,\n",
    "    title=\"Histogram, dict input\", ylabel=\"frequency\", \n",
    "    legend=\"top_left\", width=400, height=350)\n",
    "show(hist)"
   ]
  },
  {
   "cell_type": "code",
   "execution_count": null,
   "metadata": {
    "collapsed": false
   },
   "outputs": [],
   "source": [
    "df = pd.DataFrame(normal_dist)\n",
    "hist = Histogram(\n",
    "    df, bins=50, mu=mu, sigma=sigma,\n",
    "    title=\"Histogram, pandas input\", ylabel=\"frequency\", \n",
    "    tools=True, width=400, height=350, legend=\"top_left\")\n",
    "show(hist)"
   ]
  },
  {
   "cell_type": "code",
   "execution_count": null,
   "metadata": {
    "collapsed": false
   },
   "outputs": [],
   "source": [
    "hist = Histogram(\n",
    "    normal, bins=50, mu=mu, sigma=sigma,\n",
    "    title=\"Histogram, array input\", ylabel=\"frequency\",\n",
    "    width=500, height=350, legend=\"top_left\")\n",
    "show(hist)"
   ]
  },
  {
   "cell_type": "code",
   "execution_count": null,
   "metadata": {
    "collapsed": false
   },
   "outputs": [],
   "source": []
>>>>>>> 2c26f543
  }
 ],
 "metadata": {},
 "nbformat": 4,
 "nbformat_minor": 0
}<|MERGE_RESOLUTION|>--- conflicted
+++ resolved
@@ -1,8 +1,7 @@
 {
-<<<<<<< HEAD
  "metadata": {
   "name": "",
-  "signature": "sha256:4df94c3cdbd4e105a0a183570e5566794dc55829331fa934dc4f8c068165a3cc"
+  "signature": "sha256:df4fcb014a8cf82b6e8e893c03b9d462036858107f43f1d4a8bdb77d99c57dae"
  },
  "nbformat": 3,
  "nbformat_minor": 0,
@@ -86,7 +85,7 @@
      "collapsed": false,
      "input": [
       "from blaze import Data\n",
-      "output_notebook()\n",
+      "\n",
       "b = Data(df)\n",
       "hist = Histogram(b, bins=50,title=\"kwargs, dict_input\", ylabel=\"frequency\", legend=\"top_right\",\n",
       "                 width=500, height=350, notebook=True)\n",
@@ -106,109 +105,6 @@
     }
    ],
    "metadata": {}
-=======
- "cells": [
-  {
-   "cell_type": "code",
-   "execution_count": null,
-   "metadata": {
-    "collapsed": false
-   },
-   "outputs": [],
-   "source": [
-    "from collections import OrderedDict\n",
-    "\n",
-    "import numpy as np\n",
-    "import pandas as pd\n",
-    "\n",
-    "from bokeh.charts import Histogram, output_notebook, show"
-   ]
-  },
-  {
-   "cell_type": "code",
-   "execution_count": null,
-   "metadata": {
-    "collapsed": false
-   },
-   "outputs": [],
-   "source": [
-    "output_notebook()"
-   ]
-  },
-  {
-   "cell_type": "code",
-   "execution_count": null,
-   "metadata": {
-    "collapsed": false
-   },
-   "outputs": [],
-   "source": [
-    "mu, sigma = 0, 0.5\n",
-    "normal = np.random.normal(mu, sigma, 1000)\n",
-    "lognormal = np.random.lognormal(mu, sigma, 1000)\n",
-    "\n",
-    "distributions = OrderedDict(normal=normal, lognormal=lognormal)\n",
-    "normal_dist = OrderedDict(normal=normal)"
-   ]
-  },
-  {
-   "cell_type": "code",
-   "execution_count": null,
-   "metadata": {
-    "collapsed": false
-   },
-   "outputs": [],
-   "source": [
-    "hist = Histogram(\n",
-    "    normal_dist, bins=50, mu=mu, sigma=sigma,\n",
-    "    title=\"Histogram, dict input\", ylabel=\"frequency\", \n",
-    "    legend=\"top_left\", width=400, height=350)\n",
-    "show(hist)"
-   ]
-  },
-  {
-   "cell_type": "code",
-   "execution_count": null,
-   "metadata": {
-    "collapsed": false
-   },
-   "outputs": [],
-   "source": [
-    "df = pd.DataFrame(normal_dist)\n",
-    "hist = Histogram(\n",
-    "    df, bins=50, mu=mu, sigma=sigma,\n",
-    "    title=\"Histogram, pandas input\", ylabel=\"frequency\", \n",
-    "    tools=True, width=400, height=350, legend=\"top_left\")\n",
-    "show(hist)"
-   ]
-  },
-  {
-   "cell_type": "code",
-   "execution_count": null,
-   "metadata": {
-    "collapsed": false
-   },
-   "outputs": [],
-   "source": [
-    "hist = Histogram(\n",
-    "    normal, bins=50, mu=mu, sigma=sigma,\n",
-    "    title=\"Histogram, array input\", ylabel=\"frequency\",\n",
-    "    width=500, height=350, legend=\"top_left\")\n",
-    "show(hist)"
-   ]
-  },
-  {
-   "cell_type": "code",
-   "execution_count": null,
-   "metadata": {
-    "collapsed": false
-   },
-   "outputs": [],
-   "source": []
->>>>>>> 2c26f543
   }
- ],
- "metadata": {},
- "nbformat": 4,
- "nbformat_minor": 0
+ ]
 }